--- conflicted
+++ resolved
@@ -80,15 +80,12 @@
   "mem0ai>=0.1.101",  "aio-pika>=9.5.5",
   "aiolimiter>=1.2.1",
   "pycountry>=24.6.1",
-<<<<<<< HEAD
   "arq>=0.26.0",
   "croniter>=3.0.0",
-=======
   "e2b-code-interpreter>=1.2.0",
   "pypandoc>=1.15",
   "markdown2>=2.5.3",
   "pandas>=2.3.0",
->>>>>>> 7dc24c59
 ]
 
 [dependency-groups]
