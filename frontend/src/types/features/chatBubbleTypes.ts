import { BotMessageData, SetImageDataType,UserMessageData } from "./baseMessageTypes";

// Chat bubble props extending base message data
export interface ChatBubbleUserProps extends UserMessageData { }

<<<<<<< HEAD
export interface ChatBubbleBotProps extends BotMessageData { }

// Re-export the SetImageDataType for backwards compatibility
export type { SetImageDataType };
=======
import {
  CalendarDeleteOptions,
  CalendarEditOptions,
  CalendarOptions,
  DeepResearchResults,
  DocumentData,
  EmailComposeData,
  GoogleDocsData,
  ImageData,
  SearchResults,
  WeatherData,
} from "./convoTypes";
import { EmailFetchData } from "./mailTypes";
import { TodoToolData } from "./todoToolTypes";

export interface ChatBubbleUserProps {
  message_id: string;
  text?: string;
  file?: File | null | string;
  filename?: string;
  searchWeb?: boolean;
  deepSearchWeb?: boolean;
  pageFetchURLs?: string[];
  date?: string;
  pinned?: boolean;
  fileIds?: string[];
  fileData?: FileData[];
  selectedTool?: string | null;
  toolCategory?: string | null;
  isConvoSystemGenerated: boolean;
}

export interface SetImageDataType {
  src: string; // corresponds to url in ImageData
  prompt: string;
  improvedPrompt: string; // corresponds to improved_prompt in ImageData
}

export interface ChatBubbleBotProps {
  message_id: string;
  text: string;
  loading?: boolean;
  searchWeb?: boolean;
  deepSearchWeb?: boolean;
  disclaimer?: string;
  date?: string;
  setOpenImage: React.Dispatch<React.SetStateAction<boolean>>;
  setImageData: Dispatch<React.SetStateAction<SetImageDataType>>;
  pageFetchURLs?: string[];
  filename?: string;
  pinned?: boolean;

  calendar_options?: CalendarOptions[] | null;
  calendar_delete_options?: CalendarDeleteOptions[] | null;
  calendar_edit_options?: CalendarEditOptions[] | null;
  email_compose_data?: EmailComposeData | null;
  email_fetch_data?: EmailFetchData[] | null;
  weather_data?: WeatherData | null;
  search_results?: SearchResults | null;
  deep_research_results?: DeepResearchResults | null;
  document_data?: DocumentData | null;
  image_data?: ImageData | null;
  todo_data?: TodoToolData | null;
  code_data?: {
    language: string;
    code: string;
    output?: {
      stdout: string;
      stderr: string;
      results: string[];
      error: string | null;
    } | null;
    charts?: Array<{
      id: string;
      url: string;
      text: string;
    }> | null;
    status?: "executing" | "completed" | "error";
  } | null;

  // memory-related fields
  memory_data?: {
    type?: string;
    operation?: string;
    status?: string;
    results?: Array<{
      id: string;
      content: string;
      relevance_score?: number;
      metadata?: Record<string, unknown>;
    }>;
    memories?: Array<{
      id: string;
      content: string;
      metadata?: Record<string, unknown>;
      created_at?: string;
    }>;
    count?: number;
    content?: string;
    memory_id?: string;
    error?: string;
    timestamp?: string;
    conversation_id?: string;
  } | null;

  // goal-related fields
  goal_data?: {
    goals?: Array<{
      id: string;
      title: string;
      description?: string;
      progress?: number;
      roadmap?: {
        nodes: Array<{
          id: string;
          data: {
            title?: string;
            label?: string;
            isComplete?: boolean;
            type?: string;
            subtask_id?: string;
          };
        }>;
        edges: Array<{
          id: string;
          source: string;
          target: string;
        }>;
      };
      created_at?: string;
      todo_project_id?: string;
      todo_id?: string;
    }>;
    action?: string;
    message?: string;
    goal_id?: string;
    deleted_goal_id?: string;
    stats?: {
      total_goals: number;
      goals_with_roadmaps: number;
      total_tasks: number;
      completed_tasks: number;
      overall_completion_rate: number;
      active_goals: Array<{
        id: string;
        title: string;
        progress: number;
      }>;
      active_goals_count: number;
    };
    error?: string;
  } | null;

  // Google Docs data from backend tools
  google_docs_data?: GoogleDocsData | null;

  // Function to open the shared memory modal
  onOpenMemoryModal?: () => void;

  isConvoSystemGenerated: boolean;
  systemPurpose?: SystemPurpose;
}
>>>>>>> e488c753
<|MERGE_RESOLUTION|>--- conflicted
+++ resolved
@@ -1,174 +1,9 @@
-import { BotMessageData, SetImageDataType,UserMessageData } from "./baseMessageTypes";
+import { BotMessageData, SetImageDataType, UserMessageData } from "./baseMessageTypes";
 
 // Chat bubble props extending base message data
 export interface ChatBubbleUserProps extends UserMessageData { }
 
-<<<<<<< HEAD
 export interface ChatBubbleBotProps extends BotMessageData { }
 
 // Re-export the SetImageDataType for backwards compatibility
-export type { SetImageDataType };
-=======
-import {
-  CalendarDeleteOptions,
-  CalendarEditOptions,
-  CalendarOptions,
-  DeepResearchResults,
-  DocumentData,
-  EmailComposeData,
-  GoogleDocsData,
-  ImageData,
-  SearchResults,
-  WeatherData,
-} from "./convoTypes";
-import { EmailFetchData } from "./mailTypes";
-import { TodoToolData } from "./todoToolTypes";
-
-export interface ChatBubbleUserProps {
-  message_id: string;
-  text?: string;
-  file?: File | null | string;
-  filename?: string;
-  searchWeb?: boolean;
-  deepSearchWeb?: boolean;
-  pageFetchURLs?: string[];
-  date?: string;
-  pinned?: boolean;
-  fileIds?: string[];
-  fileData?: FileData[];
-  selectedTool?: string | null;
-  toolCategory?: string | null;
-  isConvoSystemGenerated: boolean;
-}
-
-export interface SetImageDataType {
-  src: string; // corresponds to url in ImageData
-  prompt: string;
-  improvedPrompt: string; // corresponds to improved_prompt in ImageData
-}
-
-export interface ChatBubbleBotProps {
-  message_id: string;
-  text: string;
-  loading?: boolean;
-  searchWeb?: boolean;
-  deepSearchWeb?: boolean;
-  disclaimer?: string;
-  date?: string;
-  setOpenImage: React.Dispatch<React.SetStateAction<boolean>>;
-  setImageData: Dispatch<React.SetStateAction<SetImageDataType>>;
-  pageFetchURLs?: string[];
-  filename?: string;
-  pinned?: boolean;
-
-  calendar_options?: CalendarOptions[] | null;
-  calendar_delete_options?: CalendarDeleteOptions[] | null;
-  calendar_edit_options?: CalendarEditOptions[] | null;
-  email_compose_data?: EmailComposeData | null;
-  email_fetch_data?: EmailFetchData[] | null;
-  weather_data?: WeatherData | null;
-  search_results?: SearchResults | null;
-  deep_research_results?: DeepResearchResults | null;
-  document_data?: DocumentData | null;
-  image_data?: ImageData | null;
-  todo_data?: TodoToolData | null;
-  code_data?: {
-    language: string;
-    code: string;
-    output?: {
-      stdout: string;
-      stderr: string;
-      results: string[];
-      error: string | null;
-    } | null;
-    charts?: Array<{
-      id: string;
-      url: string;
-      text: string;
-    }> | null;
-    status?: "executing" | "completed" | "error";
-  } | null;
-
-  // memory-related fields
-  memory_data?: {
-    type?: string;
-    operation?: string;
-    status?: string;
-    results?: Array<{
-      id: string;
-      content: string;
-      relevance_score?: number;
-      metadata?: Record<string, unknown>;
-    }>;
-    memories?: Array<{
-      id: string;
-      content: string;
-      metadata?: Record<string, unknown>;
-      created_at?: string;
-    }>;
-    count?: number;
-    content?: string;
-    memory_id?: string;
-    error?: string;
-    timestamp?: string;
-    conversation_id?: string;
-  } | null;
-
-  // goal-related fields
-  goal_data?: {
-    goals?: Array<{
-      id: string;
-      title: string;
-      description?: string;
-      progress?: number;
-      roadmap?: {
-        nodes: Array<{
-          id: string;
-          data: {
-            title?: string;
-            label?: string;
-            isComplete?: boolean;
-            type?: string;
-            subtask_id?: string;
-          };
-        }>;
-        edges: Array<{
-          id: string;
-          source: string;
-          target: string;
-        }>;
-      };
-      created_at?: string;
-      todo_project_id?: string;
-      todo_id?: string;
-    }>;
-    action?: string;
-    message?: string;
-    goal_id?: string;
-    deleted_goal_id?: string;
-    stats?: {
-      total_goals: number;
-      goals_with_roadmaps: number;
-      total_tasks: number;
-      completed_tasks: number;
-      overall_completion_rate: number;
-      active_goals: Array<{
-        id: string;
-        title: string;
-        progress: number;
-      }>;
-      active_goals_count: number;
-    };
-    error?: string;
-  } | null;
-
-  // Google Docs data from backend tools
-  google_docs_data?: GoogleDocsData | null;
-
-  // Function to open the shared memory modal
-  onOpenMemoryModal?: () => void;
-
-  isConvoSystemGenerated: boolean;
-  systemPurpose?: SystemPurpose;
-}
->>>>>>> e488c753
+export type { SetImageDataType };