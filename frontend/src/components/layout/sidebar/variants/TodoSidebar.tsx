"use client";

import { useEffect } from "react";

import { Button } from "@heroui/button";
import { useDisclosure } from "@heroui/modal";
import { Plus, Tag } from "lucide-react";
import { usePathname, useRouter } from "next/navigation";
<<<<<<< HEAD
=======
import { useEffect, useState } from "react";
>>>>>>> 5fe18b3d

import {
  Appointment01Icon,
  Calendar01Icon,
  Calendar03Icon,
  CalendarCheckOut02Icon,
  Folder02Icon,
  LabelImportantIcon,
} from "@/components/shared/icons";
import Spinner from "@/components/ui/shadcn/spinner";
import AddProjectModal from "@/features/todo/components/AddProjectModal";
import TodoModal from "@/features/todo/components/TodoModal";
import { useTodoData } from "@/features/todo/hooks/useTodoData";
import { Priority } from "@/types/features/todoTypes";

import type React from "react";

type MenuItem = {
  label: string;
  icon: React.ElementType | (() => React.JSX.Element);
  href: string;
  count?: number;
};

type SidebarSectionProps = {
  title?: string;
  items: MenuItem[];
  activeItem: string;
  onItemClick: (href: string) => void;
  action?: React.ReactNode;
  emptyState?: {
    loading: boolean;
    message: string;
  };
};

function SidebarSection({
  title,
  items,
  activeItem,
  onItemClick,
  action,
  emptyState,
}: SidebarSectionProps) {
  return (
    <div className="pb-1">
      {title && (
        <div className="mb-1 flex items-center justify-between px-1">
          <span className="text-xs text-zinc-500">{title}</span>
          {action}
        </div>
      )}
      {items.length > 0 ? (
        items.map((item) => (
          <Button
            key={item.href}
            fullWidth
            startContent={
              typeof item.icon === "function" ? <item.icon /> : null
            }
            endContent={
              item.count !== undefined && (
                <span className="ml-auto text-xs text-foreground-500">
                  {item.count}
                </span>
              )
            }
            className={`justify-start px-2 text-start text-sm ${
              activeItem === item.href
                ? "bg-primary/10 text-primary"
                : "text-zinc-400"
            }`}
            variant="light"
            radius="sm"
            size="sm"
            onPress={() => onItemClick(item.href)}
          >
            {item.label}
          </Button>
        ))
      ) : emptyState ? (
        emptyState.loading ? (
          <div className="flex justify-center py-4">
            <Spinner />
          </div>
        ) : (
          <div className="py-4 text-center text-xs text-foreground-400 italic">
            {emptyState.message}
          </div>
        )
      ) : null}
    </div>
  );
}

// Priority colors mapping
const priorityColors: Record<Priority, string> = {
  [Priority.HIGH]: "#ef4444", // red
  [Priority.MEDIUM]: "#eab308", // yellow
  [Priority.LOW]: "#3b82f6", // blue
  [Priority.NONE]: "#6b7280", // gray
};
export default function TodoSidebar() {
  const router = useRouter();
  const pathname = usePathname();
  const {
    isOpen: addProjectOpen,
    onOpen: openAddProject,
    onOpenChange: setAddProjectOpen,
  } = useDisclosure();
  // const [searchQuery, setSearchQuery] = useState("");

  // Track initial load to prevent showing spinner on navigation
  const [isInitialLoad, setIsInitialLoad] = useState(true);

  const {
    projects,
    labels,
    counts,
    loading,
    loadProjects,
    loadLabels,
    loadCounts,
    // refreshAllData,
  } = useTodoData({ autoLoad: false });

  // Load initial data on mount
  useEffect(() => {
    const loadData = async () => {
      await Promise.all([loadProjects(), loadCounts(), loadLabels()]);
      setIsInitialLoad(false);
    };

    loadData();
  }, [loadProjects, loadCounts, loadLabels]);

  const handleNavigation = (href: string) => {
    router.push(href);
  };

  // const handleSearch = (e: React.FormEvent) => {
  //   e.preventDefault();
  //   if (searchQuery.trim()) {
  //     router.push(`/todos/search?q=${encodeURIComponent(searchQuery)}`);
  //   }
  // };

  const mainMenuItems: MenuItem[] = [
    {
      label: "Inbox",
      icon: Calendar03Icon,
      href: "/todos",
      count: counts.inbox,
    },
    {
      label: "Today",
      icon: Calendar01Icon,
      href: "/todos/today",
      count: counts.today,
    },
    {
      label: "Upcoming",
      icon: CalendarCheckOut02Icon,
      href: "/todos/upcoming",
      count: counts.upcoming,
    },
    {
      label: "Completed",
      icon: Appointment01Icon,
      href: "/todos/completed",
      count: counts.completed,
    },
  ];

  // Priority items
  const priorityMenuItems: MenuItem[] = [
    {
      label: "High Priority",
      icon: () => (
        <LabelImportantIcon width={19} color={priorityColors[Priority.HIGH]} />
      ),
      href: "/todos/priority/high",
    },
    {
      label: "Medium Priority",
      icon: () => (
        <LabelImportantIcon
          width={19}
          color={priorityColors[Priority.MEDIUM]}
        />
      ),
      href: "/todos/priority/medium",
    },
    {
      label: "Low Priority",
      icon: () => (
        <LabelImportantIcon width={19} color={priorityColors[Priority.LOW]} />
      ),
      href: "/todos/priority/low",
    },
  ];

  // Label items - show top 5 most used labels or empty state
  const labelMenuItems: MenuItem[] =
    labels.length > 0
      ? labels.slice(0, 5).map((label) => ({
          label: label.name,
          icon: () => <Tag className="w-[20px]" strokeWidth={1.5} />,
          href: `/todos/label/${encodeURIComponent(label.name)}`,
          count: label.count,
        }))
      : [];

  // Project color component
  const ProjectIcon = ({ color }: { color?: string }) => {
    return (
      <div className="flex items-center">
        <Folder02Icon className="w-[20px]" style={{ color }} />
      </div>
    );
  };

  // Project items - convert projects to menu items or empty state
  const projectMenuItems: MenuItem[] = projects
    .filter((p) => !p.is_default)
    .map((project) => ({
      label: project.name,
      icon: () => <ProjectIcon color={project.color} />,
      href: `/todos/project/${project.id}`,
      count: project.todo_count,
    }));

  return (
    <>
      <div className="flex flex-col space-y-3">
        <TodoModal mode="add" />

        {/* TODO: fix implementation on backend then integrate. */}
        {/* <form onSubmit={handleSearch} className="mb-4">
          <Input
            placeholder="search tasks..."
            value={searchQuery}
            onChange={(e) => setSearchQuery(e.target.value)}
            startContent={
              <SearchIcon className="h-4 w-4 text-foreground-400" />
            }
            size="sm"
            radius="sm"
            classNames={{
              input: "text-xs",
              inputWrapper: "h-8",
            }}
          />
        </form> */}

        {isInitialLoad && loading ? (
          <div className="flex h-[400px] w-full items-center justify-center">
            <Spinner />
          </div>
        ) : (
          <div className="space-y-4">
            {/* Main Menu */}
            <SidebarSection
              items={mainMenuItems}
              activeItem={pathname}
              onItemClick={handleNavigation}
            />

            {/* Priorities */}
            <SidebarSection
              title="Priorities"
              items={priorityMenuItems}
              activeItem={pathname}
              onItemClick={handleNavigation}
            />

            {/* Labels */}
            <SidebarSection
              title="Labels"
              items={labelMenuItems}
              activeItem={pathname}
              onItemClick={handleNavigation}
              emptyState={{
                loading: isInitialLoad && loading,
                message: "No labels yet",
              }}
            />

            {/* Projects */}
            <SidebarSection
              title="Projects"
              items={projectMenuItems}
              activeItem={pathname}
              onItemClick={handleNavigation}
              action={
                <Button
                  isIconOnly
                  size="sm"
                  variant="light"
                  onPress={openAddProject}
                  className="h-6 w-6 min-w-6"
                >
                  <Plus className="h-3 w-3" />
                </Button>
              }
              emptyState={{
                loading: isInitialLoad && loading,
                message: "No projects yet",
              }}
            />
          </div>
        )}
      </div>

      <AddProjectModal
        open={addProjectOpen}
        onOpenChange={setAddProjectOpen}
        onSuccess={() => {
          loadCounts();
          loadProjects();
        }}
      />
    </>
  );
}<|MERGE_RESOLUTION|>--- conflicted
+++ resolved
@@ -1,15 +1,10 @@
 "use client";
-
-import { useEffect } from "react";
 
 import { Button } from "@heroui/button";
 import { useDisclosure } from "@heroui/modal";
 import { Plus, Tag } from "lucide-react";
 import { usePathname, useRouter } from "next/navigation";
-<<<<<<< HEAD
-=======
 import { useEffect, useState } from "react";
->>>>>>> 5fe18b3d
 
 import {
   Appointment01Icon,
