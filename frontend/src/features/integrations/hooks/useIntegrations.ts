import { useQuery, useQueryClient } from "@tanstack/react-query";
import { useCallback, useMemo } from "react";

import { integrationsApi } from "../api/integrationsApi";
import { Integration, IntegrationStatus } from "../types";

export interface UseIntegrationsReturn {
  integrations: Integration[];
  integrationStatuses: IntegrationStatus[];
  isLoading: boolean;
  error: Error | null;
  connectIntegration: (integrationId: string) => Promise<void>;
  disconnectIntegration: (integrationId: string) => Promise<void>;
  refreshStatus: () => void;
  getIntegrationStatus: (
    integrationId: string,
  ) => IntegrationStatus | undefined;
  getIntegrationsWithStatus: () => Integration[];
  // New helper functions for unified integrations
  getSpecialIntegrations: () => Integration[];
  getRegularIntegrations: () => Integration[];
  isUnifiedIntegrationConnected: (unifiedId: string) => boolean;
}

type UseFetchIntegrationStatusParams = {
  refetchOnMount?: boolean | "always";
};

export const useFetchIntegrationStatus = ({
  refetchOnMount,
}: UseFetchIntegrationStatusParams = {}) => {
  return useQuery({
    queryKey: ["integrations", "status"],
    queryFn: integrationsApi.getIntegrationStatus,
    retry: 2,
<<<<<<< HEAD
    refetchOnMount,
=======
    refetchOnMount: refetchOnMount,
    staleTime: 0,
    gcTime: 0,
>>>>>>> 7296ba1b
  });
};

/**
 * Hook for managing integrations and their connection status
 */
export const useIntegrations = (): UseIntegrationsReturn => {
  const queryClient = useQueryClient();

  // Query for integration configuration
  const { data: configData, isLoading: configLoading } = useQuery({
    queryKey: ["integrations", "config"],
    queryFn: integrationsApi.getIntegrationConfig,
    // staleTime: 3 * 60 * 60 * 1000, // 3 hours - same as tools cache
    // gcTime: 6 * 60 * 60 * 1000, // 6 hours - keep in cache longer
    // retry: 2,
    // refetchOnWindowFocus: false, // Don't refetch when user focuses window
  });

  // Query for integration status
  const {
    data: statusData,
    isLoading: statusLoading,
    error,
  } = useFetchIntegrationStatus();

  const integrationConfigs = useMemo(
    () => configData?.integrations || [],
    [configData],
  );
  const integrationStatuses = useMemo(
    () => statusData?.integrations || [],
    [statusData],
  );

  // Get status for a specific integration
  const getIntegrationStatus = useCallback(
    (integrationId: string): IntegrationStatus | undefined => {
      return integrationStatuses.find(
        (status) => status.integrationId === integrationId,
      );
    },
    [integrationStatuses],
  );

  // Get integrations with their current status
  const getIntegrationsWithStatus = useCallback((): Integration[] => {
    return integrationConfigs
      .map((integration) => {
        const status = getIntegrationStatus(integration.id);
        return {
          ...integration,
          status: (status?.connected
            ? "connected"
            : "not_connected") as Integration["status"],
        };
      })
      .sort((a, b) => {
        // Sort by display priority (higher first), then by name
        const priorityDiff =
          (b.displayPriority || 0) - (a.displayPriority || 0);
        if (priorityDiff !== 0) return priorityDiff;
        return a.name.localeCompare(b.name);
      });
  }, [integrationConfigs, getIntegrationStatus]);

  // Connect an integration
  const connectIntegration = useCallback(
    async (integrationId: string): Promise<void> => {
      try {
        await integrationsApi.connectIntegration(integrationId);
        // Refresh status after connection attempt
        queryClient.invalidateQueries({ queryKey: ["integrations", "status"] });
      } catch (error) {
        console.error(`Failed to connect ${integrationId}:`, error);
        throw error;
      }
    },
    [queryClient],
  );

  // Disconnect an integration
  const disconnectIntegration = useCallback(
    async (integrationId: string): Promise<void> => {
      try {
        await integrationsApi.disconnectIntegration(integrationId);
        // Refresh status after disconnection
        queryClient.invalidateQueries({ queryKey: ["integrations", "status"] });
      } catch (error) {
        console.error(`Failed to disconnect ${integrationId}:`, error);
        throw error;
      }
    },
    [queryClient],
  );

  // Refresh integration status
  const refreshStatus = useCallback(() => {
    queryClient.invalidateQueries({ queryKey: ["integrations", "status"] });
  }, [queryClient]);

  // Memoized integrations with status
  const integrationsWithStatus = useMemo(
    () => getIntegrationsWithStatus(),
    [getIntegrationsWithStatus],
  );

  // Get special/unified integrations
  const getSpecialIntegrations = useCallback((): Integration[] => {
    return integrationsWithStatus.filter(
      (integration) => integration.isSpecial,
    );
  }, [integrationsWithStatus]);

  // Get regular integrations (non-special)
  const getRegularIntegrations = useCallback((): Integration[] => {
    return integrationsWithStatus.filter(
      (integration) => !integration.isSpecial,
    );
  }, [integrationsWithStatus]);

  // Check if a unified integration is connected (all its included integrations are connected)
  const isUnifiedIntegrationConnected = useCallback(
    (unifiedId: string): boolean => {
      const unifiedIntegration = integrationsWithStatus.find(
        (integration) => integration.id === unifiedId && integration.isSpecial,
      );

      if (!unifiedIntegration || !unifiedIntegration.includedIntegrations) {
        return false;
      }

      // Check if all included integrations are connected
      return unifiedIntegration.includedIntegrations.every((includedId) => {
        const status = getIntegrationStatus(includedId);
        return status?.connected === true;
      });
    },
    [integrationsWithStatus, getIntegrationStatus],
  );

  return {
    integrations: integrationsWithStatus,
    integrationStatuses,
    isLoading: configLoading || statusLoading,
    error,
    connectIntegration,
    disconnectIntegration,
    refreshStatus,
    getIntegrationStatus,
    getIntegrationsWithStatus,
    getSpecialIntegrations,
    getRegularIntegrations,
    isUnifiedIntegrationConnected,
  };
};<|MERGE_RESOLUTION|>--- conflicted
+++ resolved
@@ -33,13 +33,9 @@
     queryKey: ["integrations", "status"],
     queryFn: integrationsApi.getIntegrationStatus,
     retry: 2,
-<<<<<<< HEAD
-    refetchOnMount,
-=======
     refetchOnMount: refetchOnMount,
     staleTime: 0,
     gcTime: 0,
->>>>>>> 7296ba1b
   });
 };
 
