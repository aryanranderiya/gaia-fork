// useChatStream.ts
import { EventSourceMessage } from "@microsoft/fetch-event-source";
import { useRouter } from "next/navigation";
import { useEffect, useRef } from "react";
import { toast } from "sonner";

import { chatApi } from "@/features/chat/api/chatApi";
import { useConversation } from "@/features/chat/hooks/useConversation";
import { useFetchConversations } from "@/features/chat/hooks/useConversationList";
import { useLoading } from "@/features/chat/hooks/useLoading";
import { streamController } from "@/features/chat/utils/streamController";
import { MessageType } from "@/types/features/convoTypes";
import { FileData } from "@/types/shared";
import fetchDate from "@/utils/date/dateUtils";

import { useLoadingText } from "./useLoadingText";
import { parseStreamData } from "./useStreamDataParser";

export const useChatStream = () => {
  const { setIsLoading, setAbortController } = useLoading();
  const { updateConvoMessages, convoMessages } = useConversation();
  const router = useRouter();
  const fetchConversations = useFetchConversations();
  const { setLoadingText, resetLoadingText } = useLoadingText();

  // Unified ref storage
  const refs = useRef({
    convoMessages,
    botMessage: null as MessageType | null,
    accumulatedResponse: "",
    userPrompt: "",
    currentStreamingMessages: [] as MessageType[], // Track messages for current streaming session
    newConversation: {
      id: null as string | null,
      description: null as string | null,
    },
  });

  useEffect(() => {
    refs.current.convoMessages = convoMessages;
  }, [convoMessages]);

  const saveIncompleteConversation = async () => {
    if (!refs.current.botMessage || !refs.current.accumulatedResponse) {
      return;
    }

    try {
      const response = await chatApi.saveIncompleteConversation(
        refs.current.userPrompt,
        refs.current.newConversation.id || null,
        refs.current.accumulatedResponse,
        refs.current.botMessage.fileData || [],
        refs.current.botMessage.selectedTool || null,
        refs.current.botMessage.toolCategory || null,
      );

      // Handle navigation for incomplete conversations
      if (response.conversation_id && !refs.current.newConversation.id) {
        router.push(`/c/${response.conversation_id}`);
        fetchConversations();
      }
    } catch (saveError) {
      console.error("Failed to save incomplete conversation:", saveError);
    }
  };

  const updateBotMessage = (overrides: Partial<MessageType>) => {
    const baseMessage: MessageType = {
      type: "bot",
      message_id: refs.current.botMessage?.message_id || "",
      response: refs.current.accumulatedResponse,
      date: fetchDate(),
      isConvoSystemGenerated: false,
      loading: true,
    };

    // Preserve existing data and merge with new overrides
    refs.current.botMessage = {
      ...baseMessage,
      ...refs.current.botMessage, // Keep existing data
      ...overrides, // Apply new updates
    };

    // Use the streaming messages if available, otherwise fall back to refs
    const currentConvo = [...refs.current.currentStreamingMessages];

    if (
      currentConvo.length > 0 &&
      currentConvo[currentConvo.length - 1].type === "bot"
    ) {
      currentConvo[currentConvo.length - 1] = refs.current.botMessage;
    } else {
      currentConvo.push(refs.current.botMessage);
    }

    updateConvoMessages(currentConvo);
  };

  const handleStreamEvent = (event: EventSourceMessage) => {
    if (event.data === "[DONE]") return;

    const data = JSON.parse(event.data);
    if (data.error) return toast.error(data.error);

    if (data.progress) {
      // Handle both old format (string) and new format (object with tool info)
      if (typeof data.progress === "string") {
        setLoadingText(data.progress);
      } else if (typeof data.progress === "object" && data.progress.message) {
        // Enhanced progress with tool information
        setLoadingText(data.progress.message, {
          toolName: data.progress.tool_name,
          toolCategory: data.progress.tool_category,
        });
      }
    }
    if (data.conversation_id)
      refs.current.newConversation.id = data.conversation_id;
    if (data.conversation_description)
      refs.current.newConversation.description = data.conversation_description;

    if (data.status === "generating_image") {
      setLoadingText("Generating image...");
      updateBotMessage({
        image_data: { url: "", prompt: refs.current.userPrompt },
        response: "",
      });
      return;
    }

    if (data.image_data) {
      updateBotMessage({
        image_data: data.image_data,
        loading: false,
      });
      return;
    }

    // Add to the accumulated response if there's new response content
    if (data.response) {
      refs.current.accumulatedResponse += data.response;
    }

    // Parse only the data that's actually present in this stream chunk
    const streamUpdates = parseStreamData(data);

    updateBotMessage({
      ...streamUpdates,
      response: refs.current.accumulatedResponse,
    });
  };

  const handleStreamClose = async () => {
    if (!refs.current.botMessage) return;

    // Create a shallow copy of the current bot message to preserve all existing data
    const preservedBotMessage = { ...refs.current.botMessage };

    // Update only the loading state while preserving everything else
    updateBotMessage({
      ...preservedBotMessage,
      loading: false,
    });

    setIsLoading(false);
    resetLoadingText();
    streamController.clear();

    // Only navigate for successful completions (manual aborts are handled in the save callback)
    if (refs.current.newConversation.id) {
<<<<<<< HEAD
      router.push(`/c/${refs.current.newConversation.id}`);
=======
      // If a new conversation was created, update the URL and fetch conversations
      // Using replaceState to avoid reloading the page that would happen with pushState
      // Reloading results in fetching conversations again hence the flickering
      window.history.replaceState(
        {},
        "",
        `/c/${refs.current.newConversation.id}`,
      );
>>>>>>> b4a83099
      fetchConversations();
    }

    // Clear the saved input text since the message was sent successfully
    localStorage.removeItem("gaia-searchbar-text");

    refs.current.botMessage = null;
    refs.current.currentStreamingMessages = []; // Reset streaming messages
    refs.current.newConversation = { id: null, description: null };
  };

  return async (
    inputText: string,
    currentMessages: MessageType[],
    conversationId: string | null,
    botMessageId: string,
    fileData: FileData[] = [],
    selectedTool: string | null = null,
    toolCategory: string | null = null,
  ) => {
    refs.current.accumulatedResponse = "";
    refs.current.userPrompt = inputText;

    // Set up the complete message array for this streaming session
    refs.current.currentStreamingMessages = [
      ...refs.current.convoMessages,
      ...currentMessages,
    ];

    refs.current.botMessage = {
      type: "bot",
      message_id: botMessageId,
      response: "",
      date: fetchDate(),
      loading: true,
      fileIds: fileData.map((f) => f.fileId),
      fileData,
    };

    // Create abort controller for this stream
    const controller = new AbortController();
    setAbortController(controller);

    // Register the save callback for when user clicks stop
    streamController.setSaveCallback(() => {
      // Update the UI immediately when stop is clicked
      if (refs.current.botMessage) {
        updateBotMessage({
          response: refs.current.accumulatedResponse,
          loading: false,
        });
      }

      // Save the incomplete conversation
      saveIncompleteConversation();
    });

    await chatApi.fetchChatStream(
      inputText,
      [...refs.current.convoMessages, ...currentMessages],
      conversationId,
      handleStreamEvent,
      handleStreamClose,
      (err) => {
        setIsLoading(false);
        resetLoadingText();
        streamController.clear();

        // Handle non-abort errors
        if (err.name !== "AbortError") {
          toast.error(`Error while streaming: ${err}`);
          console.error("Stream error:", err);
          // Save the user's input text for restoration on error
          localStorage.setItem("gaia-searchbar-text", inputText);
        }
        // Abort errors are now handled in handleStreamClose
      },
      fileData,
      selectedTool,
      toolCategory,
      controller,
    );
  };
};<|MERGE_RESOLUTION|>--- conflicted
+++ resolved
@@ -169,9 +169,6 @@
 
     // Only navigate for successful completions (manual aborts are handled in the save callback)
     if (refs.current.newConversation.id) {
-<<<<<<< HEAD
-      router.push(`/c/${refs.current.newConversation.id}`);
-=======
       // If a new conversation was created, update the URL and fetch conversations
       // Using replaceState to avoid reloading the page that would happen with pushState
       // Reloading results in fetching conversations again hence the flickering
@@ -180,7 +177,6 @@
         "",
         `/c/${refs.current.newConversation.id}`,
       );
->>>>>>> b4a83099
       fetchConversations();
     }
 
