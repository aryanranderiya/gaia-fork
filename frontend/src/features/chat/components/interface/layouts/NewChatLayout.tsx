--- conflicted
+++ resolved
@@ -47,10 +47,12 @@
       onScroll={handleScroll}
       {...dragHandlers}
     >
-<<<<<<< HEAD
       <div className="flex w-full flex-col items-center gap-10 px-4 pb-10">
         <NewChatSection
+         
           composerProps={composerProps}
+          voiceModeActive={voiceModeActive}
+       
           showUseCases={showUseCases}
         />
 
@@ -72,15 +74,6 @@
             showDescriptionAsTooltip={true}
           />
         )}
-=======
-      <div className="flex w-full flex-col items-center gap-16 px-4 pb-20">
-        <NewChatSection
-          composerProps={composerProps}
-          voiceModeActive={voiceModeActive}
-        />
-        <GridSection />
-        <UseCaseSection dummySectionRef={dummySectionRef} />
->>>>>>> 19103ab7
       </div>
     </div>
   );
