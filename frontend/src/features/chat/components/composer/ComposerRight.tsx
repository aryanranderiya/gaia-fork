--- conflicted
+++ resolved
@@ -1,10 +1,6 @@
 import { Button } from "@heroui/button";
 import { Tooltip } from "@heroui/tooltip";
-<<<<<<< HEAD
-import { SendHorizontal, AudioLines } from "lucide-react";
-=======
-import { ArrowUp, Square } from "lucide-react";
->>>>>>> 931a959a
+import { SendHorizontal, AudioLines, Square } from "lucide-react";
 
 import { useLoading } from "@/features/chat/hooks/useLoading";
 import { VoiceApp } from "@/features/chat/components/composer/VoiceModeOverlay";
@@ -22,13 +18,9 @@
   searchbarText,
   selectedTool,
 }: RightSideProps) {
-<<<<<<< HEAD
-  const { isLoading } = useLoading();
+  const { isLoading, stopStream } = useLoading();
   const [voiceModeActive, setVoiceModeActive] = useState(false);
 
-=======
-  const { isLoading, stopStream } = useLoading();
->>>>>>> 931a959a
   const hasText = searchbarText.trim().length > 0;
   const hasSelectedTool = selectedTool !== null && selectedTool !== undefined;
   const isDisabled = isLoading || (!hasText && !hasSelectedTool);
@@ -55,7 +47,6 @@
   };
 
   return (
-<<<<<<< HEAD
     <div className="ml-2 flex items-center gap-2">
       <Tooltip content="Voice Mode" placement="left" color="primary" showArrow>
         <Button
@@ -73,16 +64,7 @@
 
       {voiceModeActive && <VoiceApp appConfig={APP_CONFIG_DEFAULTS} onEndCall={()=> setVoiceModeActive(false)}/>}
 
-      <Tooltip content={getTooltipContent()} placement="right" color="primary" showArrow>
-=======
-    <div className="ml-2 flex items-center gap-1">
-      <Tooltip
-        content={getTooltipContent()}
-        placement="right"
-        color={isLoading ? "danger" : "primary"}
-        showArrow
-      >
->>>>>>> 931a959a
+      <Tooltip content={getTooltipContent()} placement="right"  color={isLoading ? "danger" : "primary"} showArrow>
         <Button
           isIconOnly
           aria-label={isLoading ? "Stop generation" : "Send message"}
@@ -99,15 +81,11 @@
           type="submit"
           onPress={handleButtonPress}
         >
-<<<<<<< HEAD
-          <SendHorizontal  color={hasText || hasSelectedTool ? "black" : "gray"} />
-=======
           {isLoading ? (
             <Square color="black" width={17} height={17} fill="black" />
           ) : (
-            <ArrowUp color={hasText || hasSelectedTool ? "black" : "gray"} />
+            <SendHorizontal  color={hasText || hasSelectedTool ? "black" : "gray"} />
           )}
->>>>>>> 931a959a
         </Button>
       </Tooltip>
     </div>
