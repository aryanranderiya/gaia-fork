import { Button } from "@heroui/button";
import { Kbd } from "@heroui/react";
import { Tooltip } from "@heroui/tooltip";
<<<<<<< HEAD
=======
import { ArrowUp, AudioLines, Square } from "lucide-react";
>>>>>>> 19103ab7

import { useCalendarEventSelection } from "@/features/chat/hooks/useCalendarEventSelection";
import { useLoading } from "@/features/chat/hooks/useLoading";
import { useWorkflowSelection } from "@/features/chat/hooks/useWorkflowSelection";
import { ArrowUp02Icon, StopIcon } from "@/icons";
import { useComposerFiles } from "@/stores/composerStore";

interface RightSideProps {
  handleFormSubmit: (e?: React.FormEvent<HTMLFormElement>) => void;
  searchbarText: string | null | undefined;
  selectedTool?: string | null;
  setvoiceModeActive: () => void;
}

export default function RightSide({
  handleFormSubmit,
  searchbarText,
  selectedTool,
  setvoiceModeActive,
}: RightSideProps) {
  const { isLoading, stopStream } = useLoading();
  const { selectedWorkflow } = useWorkflowSelection();
<<<<<<< HEAD
  const { selectedCalendarEvent } = useCalendarEventSelection();
  const { uploadedFiles } = useComposerFiles();
  const hasText = (searchbarText || "").trim().length > 0;
=======

  const hasText = searchbarText.trim().length > 0;
>>>>>>> 19103ab7
  const hasSelectedTool = selectedTool != null;
  const hasSelectedWorkflow = selectedWorkflow != null;
  const hasSelectedCalendarEvent = selectedCalendarEvent != null;
  const hasFiles = uploadedFiles.length > 0;
  const isDisabled =
    isLoading ||
    (!hasText &&
      !hasSelectedTool &&
      !hasSelectedWorkflow &&
      !hasSelectedCalendarEvent &&
      !hasFiles);

  const getTooltipContent = () => {
    if (isLoading) return "Stop generation";

    if (hasSelectedCalendarEvent && !hasText && !hasSelectedTool && !hasFiles) {
      return `Send with calendar event: ${selectedCalendarEvent?.summary}`;
    }

    if (hasSelectedWorkflow && !hasText && !hasSelectedTool && !hasFiles) {
      return `Send with ${selectedWorkflow?.title}`;
    }

<<<<<<< HEAD
    if (hasSelectedTool && !hasText && !hasFiles) {
      // Format tool name to be more readable
=======
    if (hasSelectedTool && !hasText) {
>>>>>>> 19103ab7
      const formattedToolName = selectedTool
        ?.split("_")
        .map((word) => word.charAt(0).toUpperCase() + word.slice(1))
        .join(" ");
      return `Send with ${formattedToolName}`;
    }

    if (
      hasFiles &&
      !hasText &&
      !hasSelectedTool &&
      !hasSelectedWorkflow &&
      !hasSelectedCalendarEvent
    ) {
      return `Send with ${uploadedFiles.length} file${uploadedFiles.length > 1 ? "s" : ""}`;
    }

    if (
      !hasText &&
      !hasSelectedTool &&
      !hasSelectedWorkflow &&
      !hasFiles &&
      !hasSelectedCalendarEvent
    ) {
      return "Message requires content";
    }

    return (
      <div className="flex items-center gap-2">
        Send Message
        <Kbd className="text-zinc-400" keys={["enter"]}></Kbd>
      </div>
    );
  };

  const handleButtonPress = () => {
    if (isLoading) {
      stopStream();
    } else {
      handleFormSubmit();
    }
  };

  return (
    <div className="ml-2 flex items-center gap-2">
      <Tooltip content="Voice Mode" placement="left" color="primary" showArrow>
        <Button
          isIconOnly
          aria-label="Voice Mode"
          className="h-9 min-h-9 w-9 max-w-9 min-w-9"
          color="default"
          radius="full"
          type="button"
          onPress={() => setvoiceModeActive()}
        >
          <AudioLines className="text-zinc-400" />
        </Button>
      </Tooltip>

      <Tooltip
        content={getTooltipContent()}
        placement="right"
        color={isLoading ? "danger" : "primary"}
        showArrow
      >
        <Button
          isIconOnly
          aria-label={isLoading ? "Stop generation" : "Send message"}
          className={`h-9 min-h-9 w-9 max-w-9 min-w-9 ${isLoading ? "cursor-pointer" : ""}`}
          color={
            isLoading
              ? "default"
              : hasText ||
                  hasSelectedTool ||
                  hasSelectedWorkflow ||
                  hasFiles ||
                  hasSelectedCalendarEvent
                ? "primary"
                : "default"
          }
          disabled={!isLoading && isDisabled}
          radius="full"
          type="submit"
          onPress={handleButtonPress}
        >
          {isLoading ? (
            <StopIcon
              color="lightgray"
              width={20}
              height={20}
              fill="lightgray"
            />
          ) : (
            <ArrowUp02Icon
              color={
                hasText ||
                hasSelectedTool ||
                hasSelectedWorkflow ||
                hasFiles ||
                hasSelectedCalendarEvent
                  ? "black"
                  : "gray"
              }
            />
          )}
        </Button>
      </Tooltip>
    </div>
  );
}<|MERGE_RESOLUTION|>--- conflicted
+++ resolved
@@ -1,15 +1,11 @@
 import { Button } from "@heroui/button";
 import { Kbd } from "@heroui/react";
 import { Tooltip } from "@heroui/tooltip";
-<<<<<<< HEAD
-=======
-import { ArrowUp, AudioLines, Square } from "lucide-react";
->>>>>>> 19103ab7
 
 import { useCalendarEventSelection } from "@/features/chat/hooks/useCalendarEventSelection";
 import { useLoading } from "@/features/chat/hooks/useLoading";
 import { useWorkflowSelection } from "@/features/chat/hooks/useWorkflowSelection";
-import { ArrowUp02Icon, StopIcon } from "@/icons";
+import { ArrowUp02Icon, StopIcon, AudioWaveIcon } from "@/icons";
 import { useComposerFiles } from "@/stores/composerStore";
 
 interface RightSideProps {
@@ -27,14 +23,9 @@
 }: RightSideProps) {
   const { isLoading, stopStream } = useLoading();
   const { selectedWorkflow } = useWorkflowSelection();
-<<<<<<< HEAD
   const { selectedCalendarEvent } = useCalendarEventSelection();
   const { uploadedFiles } = useComposerFiles();
   const hasText = (searchbarText || "").trim().length > 0;
-=======
-
-  const hasText = searchbarText.trim().length > 0;
->>>>>>> 19103ab7
   const hasSelectedTool = selectedTool != null;
   const hasSelectedWorkflow = selectedWorkflow != null;
   const hasSelectedCalendarEvent = selectedCalendarEvent != null;
@@ -58,12 +49,8 @@
       return `Send with ${selectedWorkflow?.title}`;
     }
 
-<<<<<<< HEAD
     if (hasSelectedTool && !hasText && !hasFiles) {
       // Format tool name to be more readable
-=======
-    if (hasSelectedTool && !hasText) {
->>>>>>> 19103ab7
       const formattedToolName = selectedTool
         ?.split("_")
         .map((word) => word.charAt(0).toUpperCase() + word.slice(1))
@@ -109,7 +96,7 @@
 
   return (
     <div className="ml-2 flex items-center gap-2">
-      <Tooltip content="Voice Mode" placement="left" color="primary" showArrow>
+      {/* <Tooltip content="Voice Mode" placement="left" color="primary" showArrow>
         <Button
           isIconOnly
           aria-label="Voice Mode"
@@ -119,9 +106,9 @@
           type="button"
           onPress={() => setvoiceModeActive()}
         >
-          <AudioLines className="text-zinc-400" />
+          <AudioWaveIcon className="text-zinc-400" />
         </Button>
-      </Tooltip>
+      </Tooltip> */}
 
       <Tooltip
         content={getTooltipContent()}
