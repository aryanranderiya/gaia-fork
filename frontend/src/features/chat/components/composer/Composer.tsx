import React, {
  useCallback,
  useEffect,
  useImperativeHandle,
  useMemo,
  useRef,
  useState,
} from "react";

import FilePreview, {
  UploadedFilePreview,
} from "@/features/chat/components/files/FilePreview";
import FileUpload from "@/features/chat/components/files/FileUpload";
import { useLoading } from "@/features/chat/hooks/useLoading";
import { useLoadingText } from "@/features/chat/hooks/useLoadingText";
import { useWorkflowSelection } from "@/features/chat/hooks/useWorkflowSelection";
import { useIntegrations } from "@/features/integrations/hooks/useIntegrations";
import { useSendMessage } from "@/hooks/useSendMessage";
import {
  useComposerFiles,
  useComposerModeSelection,
  useComposerTextActions,
  useComposerUI,
  useInputText,
} from "@/stores/composerStore";
import { useWorkflowSelectionStore } from "@/stores/workflowSelectionStore";
import { FileData, SearchMode } from "@/types/shared";

import ComposerInput, { ComposerInputRef } from "./ComposerInput";
import ComposerToolbar from "./ComposerToolbar";
import IntegrationsBanner from "./IntegrationsBanner";
import SelectedToolIndicator from "./SelectedToolIndicator";
import SelectedWorkflowIndicator from "./SelectedWorkflowIndicator";

interface MainSearchbarProps {
  scrollToBottom: () => void;
  inputRef: React.RefObject<HTMLTextAreaElement | null>;
  fileUploadRef?: React.RefObject<{
    openFileUploadModal: () => void;
    handleDroppedFiles: (files: File[]) => void;
  } | null>;
  appendToInputRef?: React.RefObject<((text: string) => void) | null>;
  droppedFiles?: File[];
  onDroppedFilesProcessed?: () => void;
  hasMessages: boolean;
<<<<<<< HEAD
  voiceModeActive: () => void;
=======
  conversationId?: string;
>>>>>>> 3b2f30e4
}

const Composer: React.FC<MainSearchbarProps> = ({
  scrollToBottom,
  inputRef,
  fileUploadRef,
  appendToInputRef,
  droppedFiles,
  onDroppedFilesProcessed,
  hasMessages,
<<<<<<< HEAD
  voiceModeActive,
=======
  conversationId,
>>>>>>> 3b2f30e4
}) => {
  const [currentHeight, setCurrentHeight] = useState<number>(24);
  const composerInputRef = useRef<ComposerInputRef>(null);
  const inputText = useInputText();
  const { setInputText, clearInputText } = useComposerTextActions();
  const {
    selectedMode,
    selectedTool,
    selectedToolCategory,
    setSelectedMode,
    setSelectedTool,
    setSelectedToolCategory,
    clearToolSelection,
  } = useComposerModeSelection();
  const {
    fileUploadModal,
    uploadedFiles,
    uploadedFileData,
    pendingDroppedFiles,
    setFileUploadModal,
    setUploadedFiles,
    setUploadedFileData,
    setPendingDroppedFiles,
    removeUploadedFile,
    clearAllFiles,
  } = useComposerFiles();
  const { isSlashCommandDropdownOpen, setIsSlashCommandDropdownOpen } =
    useComposerUI();
  const { selectedWorkflow, clearSelectedWorkflow } = useWorkflowSelection();
  const { autoSend } = useWorkflowSelectionStore();

  const sendMessage = useSendMessage();
  const { isLoading, setIsLoading } = useLoading();
  const { setContextualLoading } = useLoadingText();
  const { integrations, isLoading: integrationsLoading } = useIntegrations();
  const currentMode = useMemo(
    () => Array.from(selectedMode)[0],
    [selectedMode],
  );

  // Ref to prevent duplicate execution in StrictMode
  const autoSendExecutedRef = useRef(false);

  // When workflow is selected, handle auto-send with a brief delay to allow UI to update
  useEffect(() => {
    if (!(selectedWorkflow && autoSend)) return;

    // Prevent duplicate execution in React StrictMode
    if (autoSendExecutedRef.current) {
      console.warn("Auto-send already executed, preventing duplicate");
      return;
    }
    autoSendExecutedRef.current = true;

    const workflowToRun = selectedWorkflow;
    const toolToRun = selectedTool;
    const toolCategoryToRun = selectedToolCategory;
    const filesToSend = uploadedFileData;

    // Clear state immediately to prevent any race conditions
    // Note: clearSelectedWorkflow() already sets autoSend to false
    clearSelectedWorkflow();

    setIsLoading(true);
    sendMessage("Run this workflow", conversationId, {
      files: filesToSend,
      selectedWorkflow: workflowToRun,
      selectedTool: toolToRun ?? null,
      selectedToolCategory: toolCategoryToRun ?? null,
    });

    if (inputRef.current) inputRef.current.focus();

    // Scroll to show the composer instead of bottom when workflow runs
    setTimeout(() => {
      if (inputRef.current) {
        inputRef.current.scrollIntoView({
          behavior: "smooth",
          block: "center",
        });
      }
    }, 200); // Small delay to allow message to render
  }, [
    inputRef,
    selectedWorkflow,
    selectedTool,
    selectedToolCategory,
    uploadedFileData,
    autoSend,
    clearSelectedWorkflow,
    sendMessage,
    setIsLoading,
  ]);

  // Reset the auto-send guard when state changes
  useEffect(() => {
    if (!selectedWorkflow || !autoSend) autoSendExecutedRef.current = false;
  }, [selectedWorkflow, autoSend]);

  // Expose file upload functions to parent component via ref
  useImperativeHandle(
    fileUploadRef,
    () => ({
      openFileUploadModal: () => setFileUploadModal(true),
      handleDroppedFiles: (files: File[]) => {
        setPendingDroppedFiles(files);
      },
    }),
    [setFileUploadModal, setPendingDroppedFiles],
  );

  useEffect(() => {
    if (fileUploadModal && pendingDroppedFiles.length > 0) {
      // Just clear the pending files here after the modal is opened
      setPendingDroppedFiles([]);
      if (onDroppedFilesProcessed) {
        onDroppedFilesProcessed();
      }
    }
  }, [
    fileUploadModal,
    pendingDroppedFiles,
    onDroppedFilesProcessed,
    setPendingDroppedFiles,
  ]);

  // Process any droppedFiles passed from parent when they change
  useEffect(() => {
    if (droppedFiles && droppedFiles.length > 0) {
      setPendingDroppedFiles(droppedFiles);
      setFileUploadModal(true);
    }
  }, [droppedFiles, setPendingDroppedFiles, setFileUploadModal]);

  const handleFormSubmit = (e?: React.FormEvent<HTMLFormElement>) => {
    if (e) e.preventDefault();

    // Prevent double execution when workflow is auto-sending
    if (autoSend) return;

    // Only prevent submission if there's no text AND no files AND no selected tool AND no selected workflow
    if (
      !inputText &&
      uploadedFiles.length === 0 &&
      !selectedTool &&
      !selectedWorkflow
    ) {
      return;
    }
    // Use contextual loading with user's message for similarity-based loading text
    setContextualLoading(true, inputText);

    sendMessage(inputText, conversationId, {
      files: uploadedFileData,
      selectedTool: selectedTool ?? null,
      selectedToolCategory: selectedToolCategory ?? null,
      selectedWorkflow,
    });

    clearInputText();
    clearAllFiles();
    clearToolSelection();
    clearSelectedWorkflow();

    if (inputRef) inputRef.current?.focus();
    scrollToBottom();
  };

  const handleKeyDown: React.KeyboardEventHandler<HTMLInputElement> = (
    event,
  ) => {
    if (event.key === "Enter" && !event.shiftKey && !isLoading) {
      event.preventDefault();
      handleFormSubmit();
    }
  };

  const openFileUploadModal = () => {
    setFileUploadModal(true);
  };

  const handleSelectionChange = (mode: SearchMode) => {
    if (currentMode === mode) setSelectedMode(new Set([null]));
    else setSelectedMode(new Set([mode]));
    // Clear selected tool when mode changes
    setSelectedTool(null);
    setSelectedToolCategory(null);
    // Clear selected workflow when mode changes
    clearSelectedWorkflow();
    // If the user selects upload_file mode, open the file selector immediately
    if (mode === "upload_file")
      setTimeout(() => {
        openFileUploadModal();
      }, 100);
  };

  const handleSlashCommandSelect = (toolName: string, toolCategory: string) => {
    setSelectedTool(toolName);
    setSelectedToolCategory(toolCategory);
    // Clear the current mode when a tool is selected via slash command
    setSelectedMode(new Set([null]));
    // Clear selected workflow when tool is selected
    clearSelectedWorkflow();
  };

  const handleRemoveSelectedTool = () => {
    setSelectedTool(null);
    setSelectedToolCategory(null);
  };

  const handleToggleSlashCommandDropdown = () => {
    // Focus the input first - this will naturally trigger slash command detection
    if (inputRef.current) {
      inputRef.current.focus();
    }

    composerInputRef.current?.toggleSlashCommandDropdown();
    // Update the state to reflect the current dropdown state
    setIsSlashCommandDropdownOpen(
      composerInputRef.current?.isSlashCommandDropdownOpen() || false,
    );
  };

  // Sync the state with the actual dropdown state
  useEffect(() => {
    const interval = setInterval(() => {
      const isOpen =
        composerInputRef.current?.isSlashCommandDropdownOpen() || false;
      setIsSlashCommandDropdownOpen(isOpen);
    }, 100);

    return () => clearInterval(interval);
  }, [setIsSlashCommandDropdownOpen]);

  const handleFilesUploaded = (files: UploadedFilePreview[]) => {
    if (files.length === 0) {
      // If no files, just clear the uploaded files
      setUploadedFiles([]);
      setUploadedFileData([]);
      return;
    }

    // Check if these are temporary files (with loading state) or final uploaded files
    const tempFiles = files.some((file) => file.isUploading);

    if (tempFiles) {
      // These are temporary files with loading state, just set them
      setUploadedFiles(files);
      return;
    }
    // These are the final uploaded files, replace temp files with final versions
    setUploadedFiles(
      files.map((file) => {
        // Find the corresponding final file (if any)
        const finalFile = files.find((f) => f.tempId === file.id);
        // If found, return the final file, otherwise keep the previous file
        return finalFile || file;
      }),
    );

    // Now process the complete file data from the response
    const fileDataArray = files.map((file) => {
      // For files that have complete response data (not temp files):
      // Use the data from the API response, including description and message
      return {
        fileId: file.id,
        url: file.url,
        filename: file.name,
        description: file.description || `File: ${file.name}`,
        type: file.type,
        message: file.message || "File uploaded successfully",
      } as FileData;
    });

    // Store the complete file data
    setUploadedFileData(fileDataArray);
  };

  // Handle paste event for images
  const handlePaste = useCallback(
    (e: ClipboardEvent) => {
      const items = e.clipboardData?.items;
      if (!items) return;
      for (let i = 0; i < items.length; i++) {
        if (items[i].type.indexOf("image") !== -1) {
          const file = items[i].getAsFile();
          if (file) {
            e.preventDefault();
            // Open the file upload modal with the pasted image
            setFileUploadModal(true);
            setPendingDroppedFiles([file]); // Store the pasted file
            break;
          }
        }
      }
    },
    [setFileUploadModal, setPendingDroppedFiles],
  );

  // Add paste event listener for images
  useEffect(() => {
    document.addEventListener("paste", handlePaste);
    return () => {
      document.removeEventListener("paste", handlePaste);
    };
  }, [handlePaste]);

  // Function to append text to the input
  const appendToInput = useCallback(
    (text: string) => {
      const newText = inputText ? `${inputText} ${text}` : text;
      setInputText(newText);
      // Focus the input after appending
      if (inputRef.current) {
        inputRef.current.focus();
      }
    },
    [inputText, setInputText, inputRef],
  );

  // Expose appendToInput function to parent via ref
  useImperativeHandle(appendToInputRef, () => appendToInput, [appendToInput]);

  return (
    <div className="searchbar_container relative pb-1">
      <IntegrationsBanner
        integrations={integrations}
        isLoading={integrationsLoading}
        hasMessages={hasMessages}
        onToggleSlashCommand={handleToggleSlashCommandDropdown}
      />
      <div className="searchbar relative z-[2] rounded-3xl bg-zinc-800 px-1 pt-1 pb-2">
        <FilePreview files={uploadedFiles} onRemove={removeUploadedFile} />
        <SelectedToolIndicator
          toolName={selectedTool}
          toolCategory={selectedToolCategory}
          onRemove={handleRemoveSelectedTool}
        />
        <SelectedWorkflowIndicator
          workflow={selectedWorkflow}
          onRemove={clearSelectedWorkflow}
        />
        <ComposerInput
          ref={composerInputRef}
          searchbarText={inputText}
          onSearchbarTextChange={setInputText}
          handleFormSubmit={handleFormSubmit}
          handleKeyDown={handleKeyDown}
          currentHeight={currentHeight}
          onHeightChange={setCurrentHeight}
          inputRef={inputRef}
          hasMessages={hasMessages}
          onSlashCommandSelect={handleSlashCommandSelect}
        />
        <ComposerToolbar
          selectedMode={selectedMode}
          openFileUploadModal={openFileUploadModal}
          handleFormSubmit={handleFormSubmit}
          searchbarText={inputText}
          handleSelectionChange={handleSelectionChange}
          selectedTool={selectedTool}
          onToggleSlashCommandDropdown={handleToggleSlashCommandDropdown}
          isSlashCommandDropdownOpen={isSlashCommandDropdownOpen}
          voiceModeActive={voiceModeActive}
        />
      </div>
      <FileUpload
        open={fileUploadModal}
        onOpenChange={setFileUploadModal}
        onFilesUploaded={handleFilesUploaded}
        initialFiles={pendingDroppedFiles}
        isPastedFile={pendingDroppedFiles.some((file) =>
          file.type.includes("image"),
        )}
      />
    </div>
  );
};

export default Composer;<|MERGE_RESOLUTION|>--- conflicted
+++ resolved
@@ -43,11 +43,8 @@
   droppedFiles?: File[];
   onDroppedFilesProcessed?: () => void;
   hasMessages: boolean;
-<<<<<<< HEAD
+  conversationId?: string;
   voiceModeActive: () => void;
-=======
-  conversationId?: string;
->>>>>>> 3b2f30e4
 }
 
 const Composer: React.FC<MainSearchbarProps> = ({
@@ -58,11 +55,8 @@
   droppedFiles,
   onDroppedFilesProcessed,
   hasMessages,
-<<<<<<< HEAD
+  conversationId,
   voiceModeActive,
-=======
-  conversationId,
->>>>>>> 3b2f30e4
 }) => {
   const [currentHeight, setCurrentHeight] = useState<number>(24);
   const composerInputRef = useRef<ComposerInputRef>(null);
