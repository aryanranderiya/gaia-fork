import { useParams } from "next/navigation";
import React, {
  useEffect,
  useImperativeHandle,
  useMemo,
  useRef,
  useState,
} from "react";

import FilePreview, {
  UploadedFilePreview,
} from "@/features/chat/components/files/FilePreview";
import FileUpload from "@/features/chat/components/files/FileUpload";
import { useLoading } from "@/features/chat/hooks/useLoading";
import { useSendMessage } from "@/features/chat/hooks/useSendMessage";
import { useIntegrations } from "@/features/integrations/hooks/useIntegrations";
import { FileData, SearchMode } from "@/types/shared";

import ComposerInput, { ComposerInputRef } from "./ComposerInput";
import ComposerToolbar from "./ComposerToolbar";
import SelectedToolIndicator from "./SelectedToolIndicator";
import { Button } from "@/components";
import Image from "next/image";
import { ChevronRight } from "lucide-react";

interface MainSearchbarProps {
  scrollToBottom: () => void;
  inputRef: React.RefObject<HTMLTextAreaElement | null>;
  fileUploadRef?: React.MutableRefObject<{
    openFileUploadModal: () => void;
    handleDroppedFiles: (files: File[]) => void;
  } | null>;
  droppedFiles?: File[];
  onDroppedFilesProcessed?: () => void;
  hasMessages: boolean;
}

const Composer: React.FC<MainSearchbarProps> = ({
  scrollToBottom,
  inputRef,
  fileUploadRef,
  droppedFiles,
  onDroppedFilesProcessed,
  hasMessages,
}) => {
  const { id: convoIdParam } = useParams<{ id: string }>();
  const [currentHeight, setCurrentHeight] = useState<number>(24);
  const composerInputRef = useRef<ComposerInputRef>(null);
  const [searchbarText, setSearchbarText] = useState<string>("");
  const [selectedMode, setSelectedMode] = useState<Set<SearchMode>>(
    new Set([null]),
  );
  const [selectedTool, setSelectedTool] = useState<string | null>(null);
  const [selectedToolCategory, setSelectedToolCategory] = useState<
    string | null
  >(null);
  const [fileUploadModal, setFileUploadModal] = useState<boolean>(false);
  const [uploadedFiles, setUploadedFiles] = useState<UploadedFilePreview[]>([]);
  const [uploadedFileData, setUploadedFileData] = useState<FileData[]>([]);
  const [pendingDroppedFiles, setPendingDroppedFiles] = useState<File[]>([]);
  const [isSlashCommandDropdownOpen, setIsSlashCommandDropdownOpen] =
    useState(false);
  const sendMessage = useSendMessage(convoIdParam ?? null);
  const { isLoading, setIsLoading } = useLoading();
  const { integrations, isLoading: integrationsLoading } = useIntegrations();
  const currentMode = useMemo(
    () => Array.from(selectedMode)[0],
    [selectedMode],
  );

  // Load saved input from localStorage on mount
  useEffect(() => {
    const savedInput = localStorage.getItem("gaia-searchbar-text");
    if (savedInput) {
      setSearchbarText(savedInput);
    }
  }, []);

  // Save input to localStorage whenever it changes
  useEffect(() => {
    localStorage.setItem("gaia-searchbar-text", searchbarText);
  }, [searchbarText]);

  // Expose functions to parent component via ref
  useImperativeHandle(
    fileUploadRef,
    () => ({
      openFileUploadModal: () => {
        setFileUploadModal(true);
      },
      handleDroppedFiles: (files: File[]) => {
        setPendingDroppedFiles(files);
      },
    }),
    [],
  );

  // Process dropped files when the upload modal opens
  useEffect(() => {
    if (fileUploadModal && pendingDroppedFiles.length > 0) {
      // We'll handle this in the FileUpload component
      // Just clear the pending files here after the modal is opened
      setPendingDroppedFiles([]);
      if (onDroppedFilesProcessed) {
        onDroppedFilesProcessed();
      }
    }
  }, [fileUploadModal, pendingDroppedFiles, onDroppedFilesProcessed]);

  // Process any droppedFiles passed from parent when they change
  useEffect(() => {
    if (droppedFiles && droppedFiles.length > 0) {
      setPendingDroppedFiles(droppedFiles);
      setFileUploadModal(true);
    }
  }, [droppedFiles]);

  const handleFormSubmit = (e?: React.FormEvent<HTMLFormElement>) => {
    if (e) e.preventDefault();
    // Only prevent submission if there's no text AND no files AND no selected tool
    if (!searchbarText && uploadedFiles.length === 0 && !selectedTool) {
      return;
    }
    setIsLoading(true);

    sendMessage(
      searchbarText,
      currentMode,
      uploadedFileData,
      selectedTool, // Pass the selected tool name
      selectedToolCategory, // Pass the selected tool category
    );

    // Clear uploaded files after sending
    setUploadedFiles([]);
    setUploadedFileData([]);

    // Clear selected tool after sending
    setSelectedTool(null);
    setSelectedToolCategory(null);

    // Optional: Clear the input field (can be controlled via a setting)
    const shouldClearInput =
      localStorage.getItem("gaia-clear-input-on-send") !== "false";
    if (shouldClearInput) {
      setSearchbarText("");
      localStorage.removeItem("gaia-searchbar-text"); // Clear saved text when intentionally clearing
    }

    if (inputRef) inputRef.current?.focus();
    scrollToBottom();
  };

  const handleKeyDown: React.KeyboardEventHandler<HTMLInputElement> = (
    event,
  ) => {
    if (event.key === "Enter" && event.shiftKey) {
      event.preventDefault();
      setSearchbarText((text) => `${text}\n`);
    } else if (event.key === "Enter" && !isLoading) {
      event.preventDefault();
      handleFormSubmit();
    }
  };

  const openFileUploadModal = () => {
    setFileUploadModal(true);
  };

  const handleSelectionChange = (mode: SearchMode) => {
    if (currentMode === mode) setSelectedMode(new Set([null]));
    else setSelectedMode(new Set([mode]));
    // Clear selected tool when mode changes
    setSelectedTool(null);
    setSelectedToolCategory(null);
    // If the user selects upload_file mode, open the file selector immediately
    if (mode === "upload_file")
      setTimeout(() => {
        openFileUploadModal();
      }, 100);
  };

  const handleSlashCommandSelect = (toolName: string, toolCategory: string) => {
    setSelectedTool(toolName);
    setSelectedToolCategory(toolCategory);
    // Clear the current mode when a tool is selected via slash command
    setSelectedMode(new Set([null]));
  };

  const handleRemoveSelectedTool = () => {
    setSelectedTool(null);
    setSelectedToolCategory(null);
  };

  const handleToggleSlashCommandDropdown = () => {
    // Focus the input first - this will naturally trigger slash command detection
    if (inputRef.current) {
      inputRef.current.focus();
    }

    composerInputRef.current?.toggleSlashCommandDropdown();
    // Update the state to reflect the current dropdown state
    setIsSlashCommandDropdownOpen(
      composerInputRef.current?.isSlashCommandDropdownOpen() || false,
    );
  };

  // Sync the state with the actual dropdown state
  useEffect(() => {
    const interval = setInterval(() => {
      const isOpen =
        composerInputRef.current?.isSlashCommandDropdownOpen() || false;
      setIsSlashCommandDropdownOpen(isOpen);
    }, 100);

    return () => clearInterval(interval);
  }, []);

  const handleFilesUploaded = (files: UploadedFilePreview[]) => {
    if (files.length === 0) {
      // If no files, just clear the uploaded files
      setUploadedFiles([]);
      setUploadedFileData([]);
      return;
    }

    // Check if these are temporary files (with loading state) or final uploaded files
    const tempFiles = files.some((file) => file.isUploading);

    if (tempFiles) {
      // These are temporary files with loading state, just set them
      setUploadedFiles(files);
      return;
    }
    // These are the final uploaded files, replace temp files with final versions
    setUploadedFiles((prev) => {
      // Map through the previous files
      const updatedFiles = prev.map((prevFile) => {
        // Find the corresponding final file (if any)
        const finalFile = files.find((f) => f.tempId === prevFile.id);
        // If found, return the final file, otherwise keep the previous file
        return finalFile || prevFile;
      });
      return updatedFiles;
    });

    // Now process the complete file data from the response
    const fileDataArray = files.map((file) => {
      // For files that have complete response data (not temp files):
      // Use the data from the API response, including description and message
      return {
        fileId: file.id,
        url: file.url,
        filename: file.name,
        description: file.description || `File: ${file.name}`,
        type: file.type,
        message: file.message || "File uploaded successfully",
      } as FileData;
    });

    // Store the complete file data
    setUploadedFileData(fileDataArray);
  };

  const removeUploadedFile = (fileId: string) => {
    setUploadedFiles((prevFiles) =>
      prevFiles.filter((file) => file.id !== fileId),
    );
    setUploadedFileData((prevData) =>
      prevData.filter((data) => data.fileId !== fileId),
    );
  };

  // Handle paste event for images
  const handlePaste = (e: ClipboardEvent) => {
    const items = e.clipboardData?.items;
    if (!items) return;
    for (let i = 0; i < items.length; i++) {
      if (items[i].type.indexOf("image") !== -1) {
        const file = items[i].getAsFile();
        if (file) {
          e.preventDefault();
          // Open the file upload modal with the pasted image
          setFileUploadModal(true);
          setPendingDroppedFiles([file]); // Store the pasted file
          break;
        }
      }
    }
  };

  // Add paste event listener for images
  useEffect(() => {
    document.addEventListener("paste", handlePaste);
    return () => {
      document.removeEventListener("paste", handlePaste);
    };
  }, []);

  return (
    <>
      <div className="searchbar_container relative pb-1">
<<<<<<< HEAD
        {!integrationsLoading && integrations.length > 0 && !hasMessages && (
          <Button
            className="absolute -top-4 z-[0] flex h-fit w-full max-w-[calc(36rem-15px)] rounded-full bg-zinc-800/40 px-4 py-2 pb-8 text-xs text-foreground-300 hover:bg-zinc-800/70 hover:text-zinc-400"
            onClick={handleToggleSlashCommandDropdown}
          >
            <div className="flex w-full items-center justify-between">
              <span className="text-xs">Connect your tools to GAIA</span>
              <div className="ml-3 flex items-center gap-1">
                {integrations.slice(0, 8).map((integration) => (
                  <div
                    key={integration.id}
                    className="opacity-60 transition duration-200 hover:scale-150 hover:rotate-6 hover:opacity-120"
                    title={integration.name}
                  >
                    <Image
                      width={14}
                      height={14}
                      src={integration.icon}
                      alt={integration.name}
                      className="h-[14px] w-[14px] object-contain"
                    />
                  </div>
                ))}

                <ChevronRight width={18} height={18} className="ml-3" />
              </div>
            </div>
          </Button>
        )}
        <div className="searchbar z-[1] rounded-3xl bg-zinc-800 px-1 pt-1 pb-2">
=======
        <div className="searchbar relative z-[2] rounded-3xl bg-zinc-800 px-1 pt-1 pb-2">
>>>>>>> 0979c219
          <FilePreview files={uploadedFiles} onRemove={removeUploadedFile} />
          <SelectedToolIndicator
            toolName={selectedTool}
            toolCategory={selectedToolCategory}
            onRemove={handleRemoveSelectedTool}
          />
          <ComposerInput
            ref={composerInputRef}
            searchbarText={searchbarText}
            onSearchbarTextChange={setSearchbarText}
            handleFormSubmit={handleFormSubmit}
            handleKeyDown={handleKeyDown}
            currentHeight={currentHeight}
            onHeightChange={setCurrentHeight}
            inputRef={inputRef}
            onSlashCommandSelect={handleSlashCommandSelect}
          />
          <ComposerToolbar
            selectedMode={selectedMode}
            openFileUploadModal={openFileUploadModal}
            handleFormSubmit={handleFormSubmit}
            searchbarText={searchbarText}
            handleSelectionChange={handleSelectionChange}
            selectedTool={selectedTool}
            onToggleSlashCommandDropdown={handleToggleSlashCommandDropdown}
            isSlashCommandDropdownOpen={isSlashCommandDropdownOpen}
          />
        </div>
      </div>
      <FileUpload
        open={fileUploadModal}
        onOpenChange={setFileUploadModal}
        onFilesUploaded={handleFilesUploaded}
        initialFiles={pendingDroppedFiles}
        isPastedFile={pendingDroppedFiles.some((file) =>
          file.type.includes("image"),
        )}
      />
    </>
  );
};

export default Composer;<|MERGE_RESOLUTION|>--- conflicted
+++ resolved
@@ -300,7 +300,6 @@
   return (
     <>
       <div className="searchbar_container relative pb-1">
-<<<<<<< HEAD
         {!integrationsLoading && integrations.length > 0 && !hasMessages && (
           <Button
             className="absolute -top-4 z-[0] flex h-fit w-full max-w-[calc(36rem-15px)] rounded-full bg-zinc-800/40 px-4 py-2 pb-8 text-xs text-foreground-300 hover:bg-zinc-800/70 hover:text-zinc-400"
@@ -330,10 +329,7 @@
             </div>
           </Button>
         )}
-        <div className="searchbar z-[1] rounded-3xl bg-zinc-800 px-1 pt-1 pb-2">
-=======
         <div className="searchbar relative z-[2] rounded-3xl bg-zinc-800 px-1 pt-1 pb-2">
->>>>>>> 0979c219
           <FilePreview files={uploadedFiles} onRemove={removeUploadedFile} />
           <SelectedToolIndicator
             toolName={selectedTool}
