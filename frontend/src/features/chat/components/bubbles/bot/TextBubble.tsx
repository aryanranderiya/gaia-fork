--- conflicted
+++ resolved
@@ -6,32 +6,7 @@
 import DeepResearchResultsTabs from "@/features/chat/components/bubbles/bot/DeepResearchResultsTabs";
 import SearchResultsTabs from "@/features/chat/components/bubbles/bot/SearchResultsTabs";
 import CustomAnchor from "@/features/chat/components/code-block/CustomAnchor";
-<<<<<<< HEAD
 import { shouldShowTextBubble } from "@/features/chat/utils/messageContentUtils";
-=======
-import {
-  hasCalendarDeleteOptions,
-  hasCalendarEditOptions,
-  hasCalendarOptions,
-  hasCodeData,
-  hasDeepSearchResults,
-  hasDocumentData,
-  hasEmailComposeData,
-  hasEmailFetchData,
-  hasGoalData,
-  hasGoogleDocsData,
-  hasSearchResults,
-  hasTextContent,
-  hasTodoData,
-  hasWeatherData,
-  shouldShowDeepSearchIndicator,
-  shouldShowDisclaimer,
-  shouldShowPageFetchURLs,
-  shouldShowTextBubble,
-  shouldShowWebSearchIndicator,
-} from "@/features/chat/utils/messageContentUtils";
-import EmailListCard from "@/features/mail/components/EmailListCard";
->>>>>>> e488c753
 import { WeatherCard } from "@/features/weather/components/WeatherCard";
 import { ChatBubbleBotProps } from "@/types/features/chatBubbleTypes";
 
@@ -170,15 +145,7 @@
         <EmailComposeSection email_compose_data={email_compose_data!} />
       )}
 
-<<<<<<< HEAD
       {!!todo_data && (
-=======
-      {hasEmailFetchData(email_fetch_data) && (
-        <EmailListCard emails={email_fetch_data} />
-      )}
-
-      {hasTodoData(todo_data) && (
->>>>>>> e488c753
         <TodoSection
           todos={todo_data!.todos}
           projects={todo_data!.projects}
