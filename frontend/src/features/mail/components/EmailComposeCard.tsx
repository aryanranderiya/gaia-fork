--- conflicted
+++ resolved
@@ -252,10 +252,6 @@
   const [customEmailInput, setCustomEmailInput] = useState("");
   const [customEmailError, setCustomEmailError] = useState("");
 
-<<<<<<< HEAD
-  // search/filter state
-  const [_searchTerm, _setSearchTerm] = useState("");
-
   // Initialize with empty emails array - user must select recipients
   // If there's only one email, select it by default
   useEffect(() => {
@@ -266,14 +262,6 @@
     // If there's exactly one email suggestion, select it by default
     if (suggestions.length === 1) setSelectedEmails([suggestions[0]]);
     else setSelectedEmails([]);
-=======
-  // Initialize with email addresses from emailData (these are resolved by the agent)
-  useEffect(() => {
-    const emails = emailData.to || [];
-    setEditData((prev) => ({ ...prev, to: emails }));
-    setSelectedEmails(emails);
-    setSuggestions(emails);
->>>>>>> 0979c219
   }, [emailData.to]);
 
   const validateForm = () => {
