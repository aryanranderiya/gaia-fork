--- conflicted
+++ resolved
@@ -186,7 +186,6 @@
     networks:
       - gaia_network
 
-<<<<<<< HEAD
   # Voice Agent Worker
   voice-agent-worker:
     container_name: voice-agent-worker
@@ -202,7 +201,6 @@
       WORKER_TYPE: voice_agent_worker
       DEBUG: 1
       WATCHFILES_FORCE_POLLING: 1
-      # HF hub flags to permit model downloads (if needed)
       HF_HUB_OFFLINE: "0"
       LOCAL_FILES_ONLY: "0"
       HF_HUB_ENABLE_HF_TRANSFER: "1"
@@ -213,7 +211,7 @@
     restart: on-failure
     networks:
       - gaia_network
-=======
+
   chromadb_admin:
     image: fengzhichao/chromadb-admin
     container_name: chromadb_admin
@@ -221,7 +219,6 @@
       - gaia_network
     ports:
       - "8082:3001"
->>>>>>> cfd9f77e
 
 volumes:
   chroma_data:
