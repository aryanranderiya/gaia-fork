--- conflicted
+++ resolved
@@ -4,11 +4,7 @@
   # FastAPI Application (use profile to run in docker, otherwise run locally with mise)
   gaia-backend:
     container_name: gaia-backend
-<<<<<<< HEAD
     profiles: ["backend", "all"]
-=======
-    profiles: ["backend"]
->>>>>>> 19103ab7
     build: ./backend
     image: gaia
     working_dir: /app
@@ -62,10 +58,6 @@
   chromadb:
     image: chromadb/chroma:1.0.0
     container_name: chromadb
-<<<<<<< HEAD
-=======
-    profiles: ["backend"]
->>>>>>> 19103ab7
     volumes:
       - chroma_data:/chroma/chroma
     environment:
@@ -88,10 +80,6 @@
   postgres:
     image: postgres:alpine
     container_name: postgres
-<<<<<<< HEAD
-=======
-    profiles: ["backend"]
->>>>>>> 19103ab7
     environment:
       POSTGRES_USER: postgres
       POSTGRES_PASSWORD: postgres # pragma: allowlist secret
@@ -113,10 +101,6 @@
   redis:
     image: redis:alpine
     container_name: redis
-<<<<<<< HEAD
-=======
-    profiles: ["backend"]
->>>>>>> 19103ab7
     ports:
       - "6379:6379"
     volumes:
@@ -134,10 +118,6 @@
   mongo:
     image: mongo:latest
     container_name: mongo
-<<<<<<< HEAD
-=======
-    profiles: ["backend"]
->>>>>>> 19103ab7
     volumes:
       - mongo_data:/data/db
     restart: on-failure
@@ -155,10 +135,6 @@
   rabbitmq:
     image: rabbitmq:3-management
     container_name: rabbitmq
-<<<<<<< HEAD
-=======
-    profiles: ["backend"]
->>>>>>> 19103ab7
     ports:
       - "5672:5672" # AMQP protocol
       - "15672:15672" # Management UI
@@ -177,11 +153,7 @@
   arq_worker:
     container_name: arq_worker
     image: gaia
-<<<<<<< HEAD
     profiles: ["worker", "all"]
-=======
-    profiles: ["backend"]
->>>>>>> 19103ab7
     working_dir: /app
     env_file:
       - ./backend/.env
@@ -201,10 +173,6 @@
   mongo_express:
     image: mongo-express:latest
     container_name: mongo_express
-<<<<<<< HEAD
-=======
-    profiles: ["backend"]
->>>>>>> 19103ab7
     environment:
       ME_CONFIG_MONGODB_SERVER: mongo
       ME_CONFIG_MONGODB_PORT: 27017
