name: gaia-dev

services:
  # FastAPI Application
  gaia:
    container_name: gaia
    # image: ghcr.io/hey-gaia/gaia-backend
    build: .
    image: gaia
    working_dir: /app
    command:
      [
        "python",
        "-m",
        "uvicorn",
        "app.main:app",
        "--host",
        "0.0.0.0",
        "--port",
        "80",
        "--reload",
        "--no-access-log",
      ]
    environment:
      DEBUG: 1
      PYTHONUNBUFFERED: 1
      FORCE_COLOR: 1
    env_file:
      - .env
    volumes:
      - .:/app
    ports:
      - "8000:80"
    restart: on-failure
    tty: true
    stdin_open: true
    depends_on:
      chromadb:
        condition: service_healthy
      postgres:
        condition: service_healthy
      redis:
        condition: service_healthy
      mongo:
        condition: service_healthy
    networks:
      - gaia_network
    healthcheck:
      test: ["CMD", "curl", "-f", "http://localhost:80/health"]
      interval: 30s
      timeout: 10s
      retries: 5

  # ChromaDB Service
  chromadb:
    image: chromadb/chroma:1.0.0
    container_name: chromadb
    volumes:
      - chroma_data:/chroma/chroma
    environment:
      - PERSIST_DIRECTORY=/chroma/chroma
      - CHROMA_SERVER_HOST=0.0.0.0
      - CHROMA_SERVER_PORT=8000
    ports:
      - "8080:8000"
    restart: on-failure
    healthcheck:
      test:
        ["CMD", "/bin/bash", "-c", "cat < /dev/null > /dev/tcp/localhost/8000"]
      interval: 10s
      timeout: 10s
      retries: 5
    networks:
      - gaia_network

  # Postgres Service
  postgres:
    image: postgres:alpine
    container_name: postgres
    environment:
      POSTGRES_USER: postgres
      POSTGRES_PASSWORD: postgres # pragma: allowlist secret
      POSTGRES_DB: langgraph
    ports:
      - "5432:5432"
    volumes:
      - pgdata:/var/lib/postgresql/data
    restart: on-failure
    healthcheck:
      test: ["CMD", "pg_isready", "-U", "postgres"]
      interval: 10s
      timeout: 10s
      retries: 5
    networks:
      - gaia_network

  # Redis Service (dev only)
  redis:
    image: redis:alpine
    container_name: redis
    volumes:
      - redis_data:/data
    restart: on-failure
    ports:
      - "6379:6379"
    healthcheck:
      test: ["CMD", "redis-cli", "ping"]
      interval: 10s
      timeout: 10s
      retries: 5
    networks:
      - gaia_network

  # MongoDB Service (dev only)
  mongo:
    image: mongo:latest
    container_name: mongo
    ports:
      - "27017:27017"
    volumes:
      - mongo_data:/data/db
    restart: on-failure
    healthcheck:
      test: ["CMD", "mongosh", "--eval", "db.adminCommand('ping')"]
      interval: 10s
      timeout: 10s
      retries: 5
    networks:
      - gaia_network

  # RabbitMQ Service (scheduler only)
  rabbitmq:
    profiles: ["scheduler"]
    image: rabbitmq:3-management
    container_name: rabbitmq
    ports:
      - "5672:5672" # AMQP protocol
      - "15672:15672" # Management UI
    volumes:
      - rabbitmq_data:/var/lib/rabbitmq
    restart: always
    healthcheck:
      test: ["CMD", "rabbitmqctl", "status"]
      interval: 30s
      timeout: 10s
      retries: 5
    networks:
      - gaia_network

  # scheduler Worker (scheduler only)
  worker:
    profiles: ["scheduler"]
    container_name: worker
    image: gaia
    working_dir: /app
    env_file:
      - .env
    command: ["python", "-m", "app.worker"]
    restart: always
    volumes:
      - .:/app
    depends_on:
      rabbitmq:
        condition: service_healthy
      chromadb:
        condition: service_healthy
      redis:
        condition: service_healthy
    networks:
      - gaia_network

<<<<<<< HEAD
  # Arq Worker
  arq_worker:
    profiles: ["scheduler"]
    container_name: arq_worker
    image: gaia
    working_dir: /app
    env_file:
      - .env
    command:
      [
        "python",
        "-m",
        "arq",
        "app.arq_worker.WorkerSettings",
      ]
    restart: always
    volumes:
      - .:/app
    depends_on:
      redis:
        condition: service_healthy
    networks:
      - gaia_network

=======
>>>>>>> 7dc24c59
  # Mongo Express Service (dev only)
  mongo_express:
    image: mongo-express:latest
    container_name: mongo_express
    environment:
      ME_CONFIG_MONGODB_SERVER: mongo
      ME_CONFIG_MONGODB_PORT: 27017
      ME_CONFIG_BASICAUTH_USERNAME: admin
      ME_CONFIG_BASICAUTH_PASSWORD: password # pragma: allowlist secret
    ports:
      - "8081:8081"
    depends_on:
      mongo:
        condition: service_healthy
    networks:
      - gaia_network

volumes:
  chroma_data:
  pgdata:
  redis_data:
  mongo_data:
  rabbitmq_data:

networks:
  gaia_network:
    driver: bridge<|MERGE_RESOLUTION|>--- conflicted
+++ resolved
@@ -169,7 +169,6 @@
     networks:
       - gaia_network
 
-<<<<<<< HEAD
   # Arq Worker
   arq_worker:
     profiles: ["scheduler"]
@@ -178,13 +177,7 @@
     working_dir: /app
     env_file:
       - .env
-    command:
-      [
-        "python",
-        "-m",
-        "arq",
-        "app.arq_worker.WorkerSettings",
-      ]
+    command: ["python", "-m", "arq", "app.arq_worker.WorkerSettings"]
     restart: always
     volumes:
       - .:/app
@@ -194,8 +187,6 @@
     networks:
       - gaia_network
 
-=======
->>>>>>> 7dc24c59
   # Mongo Express Service (dev only)
   mongo_express:
     image: mongo-express:latest
