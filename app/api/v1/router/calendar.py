--- conflicted
+++ resolved
@@ -1,9 +1,7 @@
 from typing import List, Optional
 
-<<<<<<< HEAD
 from fastapi import APIRouter, Depends, HTTPException, Query
 
-=======
 from app.models.calendar_models import (
     EventCreateRequest,
     EventDeleteRequest,
@@ -21,7 +19,6 @@
     list_calendars,
     update_user_calendar_preferences,
 )
->>>>>>> 2ab0bda2
 from app.api.v1.dependencies.oauth_dependencies import (
     get_current_user,
 )
