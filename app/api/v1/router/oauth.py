from typing import Annotated, Optional
from urllib.parse import urlencode, urlparse

import httpx
from fastapi import (
    APIRouter,
    BackgroundTasks,
    Depends,
    File,
    Form,
    HTTPException,
    UploadFile,
)
from fastapi.responses import JSONResponse, RedirectResponse

from app.api.v1.dependencies.oauth_dependencies import get_current_user
from app.config.loggers import auth_logger as logger
from app.config.settings import settings
from app.models.user_models import (
    UserUpdateResponse,
    OnboardingRequest,
    OnboardingResponse,
    OnboardingPreferences,
)
from app.services.oauth_service import store_user_info
from app.services.user_service import update_user_profile
<<<<<<< HEAD
=======
from app.services.onboarding_service import (
    complete_onboarding,
    get_user_onboarding_status,
    update_onboarding_preferences,
)

# from app.tasks.mail_tasks import fetch_last_week_emails
>>>>>>> 2ab0bda2
from app.utils.oauth_utils import fetch_user_info_from_google, get_tokens_from_code
from app.utils.watch_mail import watch_mail

router = APIRouter()


http_async_client = httpx.AsyncClient()


@router.get("/login/google")
async def login_google():
    scopes = [
        "openid",
        "profile",
        "email",
        "https://www.googleapis.com/auth/calendar.events",
        "https://www.googleapis.com/auth/calendar.readonly",
        "https://www.googleapis.com/auth/gmail.modify",
    ]
    params = {
        "response_type": "code",
        "client_id": settings.GOOGLE_CLIENT_ID,
        "redirect_uri": settings.GOOGLE_CALLBACK_URL,
        "scope": " ".join(scopes),
        "access_type": "offline",
        "prompt": "consent",
    }
    auth_url = f"https://accounts.google.com/o/oauth2/auth?{urlencode(params)}"
    return RedirectResponse(url=auth_url)


@router.get("/google/callback", response_class=RedirectResponse)
async def callback(
    code: Annotated[str, "code"], background_tasks: BackgroundTasks
) -> RedirectResponse:
    try:
        tokens = await get_tokens_from_code(code)
        access_token = tokens.get("access_token")
        refresh_token = tokens.get("refresh_token")

        if not access_token and not refresh_token:
            raise HTTPException(
                status_code=400, detail="Missing access or refresh token"
            )

        user_info = await fetch_user_info_from_google(access_token)
        user_email = user_info.get("email")
        user_name = user_info.get("name")
        user_picture = user_info.get("picture")

        if not user_email:
            raise HTTPException(status_code=400, detail="Email not found in user info")

        user_id = await store_user_info(user_name, user_email, user_picture)

        # Redirect URL can include tokens if needed
        redirect_url = f"{settings.FRONTEND_URL}?access_token={access_token}&refresh_token={refresh_token}"
        response = RedirectResponse(url=redirect_url)

        # Set cookie expiration: access token (1 hour), refresh token (30 days)
        access_token_max_age = 3600  # seconds
        refresh_token_max_age = 30 * 24 * 3600  # 30 days in seconds

        env = settings.ENV
        if env == "production":
            parsed_frontend = urlparse(settings.FRONTEND_URL)
            production_domain = parsed_frontend.hostname
            response.set_cookie(
                key="access_token",
                value=access_token,
                path="/",
                secure=True,  # HTTPS only
                httponly=True,
                samesite="none",
                domain=production_domain,
                max_age=access_token_max_age,
            )
            response.set_cookie(
                key="refresh_token",
                value=refresh_token,
                path="/",
                secure=True,
                httponly=True,
                samesite="none",
                domain=production_domain,
                max_age=refresh_token_max_age,
            )
        else:
            response.set_cookie(
                key="access_token",
                value=access_token,
                path="/",
                samesite="lax",
                max_age=access_token_max_age,
            )
            response.set_cookie(
                key="refresh_token",
                value=refresh_token,
                path="/",
                samesite="lax",
                max_age=refresh_token_max_age,
            )

        # Add background task to register user to watch emails
        background_tasks.add_task(
            watch_mail,
            email=user_email,
            access_token=access_token,
            user_id=user_id,
            refresh_token=refresh_token,
        )

        return response

    except HTTPException as e:
        raise e
    except Exception as e:
        logger.error(f"Unexpected error: {e}")
        raise HTTPException(status_code=500, detail="Internal server error")


@router.get("/me", response_model=dict)
async def get_me(
    background_tasks: BackgroundTasks,
    user: dict = Depends(get_current_user),
):
    """
    Returns the current authenticated user's details.
    Uses the dependency injection to fetch user data.
    """
<<<<<<< HEAD
    return {"message": "User retrieved successfully", **user}
=======
    # fetch_last_week_emails.delay(user)

    # Get onboarding status
    onboarding_status = await get_user_onboarding_status(user["user_id"])

    return {
        "message": "User retrieved successfully",
        **user,
        "onboarding": onboarding_status,
    }
>>>>>>> 2ab0bda2


# async def me(access_token: str = Cookie(None)):
# if not access_token:
#     raise HTTPException(status_code=401, detail="Authentication required")
# try:
#     # Validate the access token with Google's API
#     user_info_response = requests.get(
#         settings.GOOGLE_USERINFO_URL,
#         headers={"Authorization": f"Bearer {access_token}"},
#     )
#     if user_info_response.status_code != 200:
#         raise HTTPException(
#             status_code=401, detail="Invalid or expired access token"
#         )

#     user_info = user_info_response.json()
#     user_email = user_info.get("email")
#     if not user_email:
#         raise HTTPException(status_code=400, detail="Email not found in user info")

#     user_data = await users_collection.find_one({"email": user_email})
#     if not user_data:
#         raise HTTPException(status_code=404, detail="User not found")

#     return JSONResponse(
#         content={
#             "email": user_data["email"],
#             "name": user_data["name"],
#             "picture": user_data["picture"],
#         }
#     )

# except requests.exceptions.RequestException as e:
#     logger.error(f"Error fetching user info from Google: {str(e)}")
#     raise HTTPException(status_code=500, detail="Error contacting Google API")
# except Exception as e:
#     logger.error(f"Unexpected error: {str(e)}")
#     raise HTTPException(status_code=500, detail="Internal server error")


@router.patch("/me", response_model=UserUpdateResponse)
async def update_me(
    name: Optional[str] = Form(None),
    picture: Optional[UploadFile] = File(None),
    user: dict = Depends(get_current_user),
):
    """
    Update the current user's profile information.
    Supports updating name and profile picture.
    """
    user_id = user.get("user_id")

<<<<<<< HEAD
    if not user_id or not isinstance(user_id, str):
        raise HTTPException(status_code=400, detail="Invalid user ID")

=======
>>>>>>> 2ab0bda2
    # Process profile picture if provided
    picture_data = None
    if picture and picture.size and picture.size > 0:
        # Validate file type
        allowed_types = ["image/jpeg", "image/png", "image/gif", "image/webp"]
        if picture.content_type not in allowed_types:
            raise HTTPException(
                status_code=400,
                detail=f"Invalid file type. Allowed types: {', '.join(allowed_types)}",
            )

        # Validate file size (max 5MB)
        max_size = 5 * 1024 * 1024  # 5MB
        if picture.size > max_size:
            raise HTTPException(
                status_code=400, detail="File size too large. Maximum size is 5MB"
            )

        picture_data = await picture.read()

    # Update user profile
    updated_user = await update_user_profile(
        user_id=user_id, name=name, picture_data=picture_data
    )

    return UserUpdateResponse(**updated_user)


@router.post("/onboarding", response_model=OnboardingResponse)
async def complete_user_onboarding(
    onboarding_data: OnboardingRequest, user: dict = Depends(get_current_user)
):
    """
    Complete user onboarding by storing preferences.
    This endpoint should be called when the user completes the onboarding flow.
    """
    try:
        updated_user = await complete_onboarding(user["user_id"], onboarding_data)

        return OnboardingResponse(
            success=True, message="Onboarding completed successfully", user=updated_user
        )
    except HTTPException as e:
        raise e
    except Exception as e:
        logger.error(f"Error completing onboarding: {str(e)}", exc_info=True)
        raise HTTPException(status_code=500, detail="Failed to complete onboarding")


@router.get("/onboarding/status", response_model=dict)
async def get_onboarding_status(user: dict = Depends(get_current_user)):
    """
    Get the current user's onboarding status and preferences.
    """
    status = await get_user_onboarding_status(user["user_id"])
    return status


@router.patch("/onboarding/preferences", response_model=dict)
async def update_user_preferences(
    preferences: OnboardingPreferences, user: dict = Depends(get_current_user)
):
    """
    Update user's onboarding preferences.
    This can be used from the settings page to update preferences after onboarding.
    """
    try:
        updated_user = await update_onboarding_preferences(user["user_id"], preferences)

        return {
            "success": True,
            "message": "Preferences updated successfully",
            "user": updated_user,
        }
    except HTTPException as e:
        raise e
    except Exception as e:
        logger.error(f"Error updating preferences: {str(e)}", exc_info=True)
        raise HTTPException(status_code=500, detail="Failed to update preferences")


@router.patch("/name", response_model=UserUpdateResponse)
async def update_user_name(
    name: str = Form(...),
    user: dict = Depends(get_current_user),
):
    """
    Update the user's name. This is the consolidated endpoint for name updates.
    """
    try:
        user_id = user.get("user_id")
        updated_user = await update_user_profile(user_id=user_id, name=name)
        return UserUpdateResponse(**updated_user)
    except HTTPException as e:
        raise e
    except Exception as e:
        logger.error(f"Error updating user name: {str(e)}", exc_info=True)
        raise HTTPException(status_code=500, detail="Failed to update name")


@router.post("/logout")
async def logout():
    response = JSONResponse(content={"detail": "Logged out successfully"})
    env = settings.ENV

    if env == "production":
        parsed_frontend = urlparse(settings.FRONTEND_URL)
        production_domain = parsed_frontend.hostname
        response.set_cookie(
            key="access_token",
            value="",
            expires=0,
            path="/",
            domain=production_domain,
            samesite="none",
            secure=True,
            httponly=True,
        )
        response.set_cookie(
            key="refresh_token",
            value="",
            expires=0,
            path="/",
            domain=production_domain,
            samesite="none",
            secure=True,
            httponly=True,
        )
    else:
        response.set_cookie(
            key="access_token", value="", expires=0, path="/", samesite="lax"
        )
        response.set_cookie(
            key="refresh_token", value="", expires=0, path="/", samesite="lax"
        )

    return response<|MERGE_RESOLUTION|>--- conflicted
+++ resolved
@@ -24,8 +24,6 @@
 )
 from app.services.oauth_service import store_user_info
 from app.services.user_service import update_user_profile
-<<<<<<< HEAD
-=======
 from app.services.onboarding_service import (
     complete_onboarding,
     get_user_onboarding_status,
@@ -33,7 +31,6 @@
 )
 
 # from app.tasks.mail_tasks import fetch_last_week_emails
->>>>>>> 2ab0bda2
 from app.utils.oauth_utils import fetch_user_info_from_google, get_tokens_from_code
 from app.utils.watch_mail import watch_mail
 
@@ -164,9 +161,6 @@
     Returns the current authenticated user's details.
     Uses the dependency injection to fetch user data.
     """
-<<<<<<< HEAD
-    return {"message": "User retrieved successfully", **user}
-=======
     # fetch_last_week_emails.delay(user)
 
     # Get onboarding status
@@ -177,7 +171,6 @@
         **user,
         "onboarding": onboarding_status,
     }
->>>>>>> 2ab0bda2
 
 
 # async def me(access_token: str = Cookie(None)):
@@ -231,12 +224,9 @@
     """
     user_id = user.get("user_id")
 
-<<<<<<< HEAD
     if not user_id or not isinstance(user_id, str):
         raise HTTPException(status_code=400, detail="Invalid user ID")
 
-=======
->>>>>>> 2ab0bda2
     # Process profile picture if provided
     picture_data = None
     if picture and picture.size and picture.size > 0:
