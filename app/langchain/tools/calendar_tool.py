--- conflicted
+++ resolved
@@ -9,8 +9,6 @@
 from langgraph.config import get_stream_writer
 
 from app.config.loggers import chat_logger as logger
-<<<<<<< HEAD
-=======
 from app.docstrings.langchain.tools.calendar_tool_docs import (
     CALENDAR_EVENT,
     FETCH_CALENDAR_LIST,
@@ -26,7 +24,6 @@
     get_calendar_events,
     search_calendar_events_native,
 )
->>>>>>> 2ab0bda2
 from app.langchain.templates.calendar_template import (
     CALENDAR_LIST_TEMPLATE,
     CALENDAR_PROMPT_TEMPLATE,
@@ -134,12 +131,6 @@
                 else:
                     # For time-specific events, both start and end are required
                     if not event.start or not event.end:
-<<<<<<< HEAD
-                        raise ValueError("Start and end times are required for time-specific events")
-
-                # Add the validated event
-                calendar_options.append(event.model_dump())
-=======
                         raise ValueError(
                             "Start and end times are required for time-specific events"
                         )
@@ -165,7 +156,6 @@
                     event_dict["calendar_color"] = event.calendar_color
 
                 calendar_options.append(event_dict)
->>>>>>> 2ab0bda2
                 logger.info(f"Added calendar event: {event.summary}")
 
             except Exception as e:
