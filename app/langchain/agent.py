import json
from datetime import datetime, timezone

from langchain_core.messages import AIMessageChunk, ToolMessage

from app.config.loggers import llm_logger as logger
from app.langchain.graph_builder import build_graph
from app.langchain.messages import (
    construct_langchain_messages,
)

from app.models.general_models import MessageRequestWithHistory
from app.utils.sse_utils import format_tool_response
from langsmith import traceable

graph = build_graph()

# display(
#     Image(
#         graph.get_graph().draw_mermaid_png(
#             draw_method=MermaidDrawMethod.API, max_retries=5, retry_delay=2.0
#         )
#     )
# )


@traceable
async def call_agent(
    request: MessageRequestWithHistory,
    conversation_id,
    user,
    access_token=None,
):
    user_id = user.get("user_id")
    messages = request.messages

    # messages[-1] = await add_file_content_to_message(
    #     messages[-1], message_request.fileIds, user_id
    # )
    history = construct_langchain_messages(messages)

    initial_state = {
        "messages": history,
        # "force_web_search": message_request.search_web,
        "force_web_search": True,
        "force_deep_search": message_request.deep_search,
        "current_datetime": datetime.now(timezone.utc).isoformat(),
    }

    llm_message = ""
    try:
        async for event in graph.astream(
            initial_state,
            stream_mode=["messages", "custom"],
            config={
                "configurable": {
                    "thread_id": conversation_id,
                    "user_id": user_id,
                    "access_token": access_token,
                },
                "recursion_limit": 10,
                "metadata": {"user_id": user_id},
            },
        ):
            stream_mode, payload = event
            if stream_mode == "messages":
                chunk, metadata = payload
                if chunk is None:
                    continue

                if isinstance(chunk, AIMessageChunk):
                    content = str(chunk.content)
<<<<<<< HEAD
                    yield f"data: {json.dumps({'response': chunk.content})}\n\n"
                    llm_message += content
=======
                    if content:
                        llm_message += content
                        yield f"data: {json.dumps({'response': content})}\n\n"
>>>>>>> 6824dfbc

                elif isinstance(chunk, ToolMessage):
                    logger.info(f"Tool message: {chunk.name} - {chunk.content}")
                    yield format_tool_response(
                        tool_name=chunk.name, content=str(chunk.content)
                    )

            elif stream_mode == "custom":
                yield f"data: {json.dumps(payload)}\n\n"

        yield "data: [DONE]\n\n"

    except Exception as e:
        logger.error(f"Stream error: {e}")
        yield f"data: {json.dumps({'error': str(e)})}\n\n"
        yield "data: [DONE]\n\n"

    # try:
    #     # Handle storing the conversation and updating the database here
    #     await update_messages(
    #         UpdateMessagesRequest(
    #             conversation_id=conversation_id,
    #             messages=[
    #                 MessageModel(
    #                     type="user",
    #                     response=messages[-1]["content"],
    #                     date=datetime.now(timezone.utc).isoformat(),
    #                     searchWeb=message_request.search_web,
    #                     deepSearchWeb=message_request.deep_search,
    #                     pageFetchURLs=message_request.pageFetchURLs,
    #                     fileIds=message_request.fileIds,
    #                 ),
    #                 MessageModel(
    #                     type="bot",
    #                     response=llm_message,
    #                     date=datetime.now(timezone.utc).isoformat(),
    #                     searchWeb=message_request.search_web,
    #                     deepSearchWeb=message_request.deep_search,
    #                     pageFetchURLs=message_request.pageFetchURLs,
    #                     fileIds=message_request.fileIds,
    #                 ),
    #             ],
    #         ),
    #         user=user,
    #     )
    # except Exception as e:
    #     logger.error(f"Error updating messages: {e}")
    #     yield "data: {'error': 'Error updating messages'}\n\n"
    #     yield "data: [DONE]\n\n"

    # # try:
    #     # Handle storing the conversation and updating the database here
    #     await update_messages(
    #         UpdateMessagesRequest(
    #             conversation_id=conversation_id,
    #             messages=[
    #                 MessageModel(
    #                     type="user",
    #                     response=messages[-1]["content"],
    #                     date=datetime.now(timezone.utc).isoformat(),
    #                     searchWeb=message_request.search_web,
    #                     deepSearchWeb=message_request.deep_search,
    #                     pageFetchURLs=message_request.pageFetchURLs,
    #                     fileIds=message_request.fileIds,
    #                 ),
    #                 MessageModel(
    #                     type="bot",
    #                     response=llm_message,
    #                     date=datetime.now(timezone.utc).isoformat(),
    #                     searchWeb=message_request.search_web,
    #                     deepSearchWeb=message_request.deep_search,
    #                     pageFetchURLs=message_request.pageFetchURLs,
    #                     fileIds=message_request.fileIds,
    #                 ),
    #             ],
    #         ),
    #         user=user,
    #     )
    # except Exception as e:
    #     logger.error(f"Error updating messages: {e}")
    #     yield "data: {'error': 'Error updating messages'}\n\n"
    yield "data: [DONE]\n\n"<|MERGE_RESOLUTION|>--- conflicted
+++ resolved
@@ -43,7 +43,7 @@
         "messages": history,
         # "force_web_search": message_request.search_web,
         "force_web_search": True,
-        "force_deep_search": message_request.deep_search,
+        "force_deep_search": request.deep_search,
         "current_datetime": datetime.now(timezone.utc).isoformat(),
     }
 
@@ -70,14 +70,8 @@
 
                 if isinstance(chunk, AIMessageChunk):
                     content = str(chunk.content)
-<<<<<<< HEAD
                     yield f"data: {json.dumps({'response': chunk.content})}\n\n"
                     llm_message += content
-=======
-                    if content:
-                        llm_message += content
-                        yield f"data: {json.dumps({'response': content})}\n\n"
->>>>>>> 6824dfbc
 
                 elif isinstance(chunk, ToolMessage):
                     logger.info(f"Tool message: {chunk.name} - {chunk.content}")
