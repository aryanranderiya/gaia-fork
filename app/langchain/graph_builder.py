from langgraph.checkpoint.memory import MemorySaver
from langgraph.graph import END, START, StateGraph
from langgraph.prebuilt import ToolNode

from app.config.loggers import llm_logger as logger
from app.langchain.chatbot import chatbot
from app.langchain.client import tools
from app.langchain.state import State
<<<<<<< HEAD
from app.config.loggers import llm_logger as logger
# from app.langchain.tools import search_tool

# web_search_tool = ToolNode([search_tool.web_search_tool], name="web_search_tool")


def should_call_tool(state: State):
    logger.info(f"force web search in state is: {state.get('force_web_search')}")
    logger.info(f"current_datetime in state is: {state.get('current_datetime')}")

    if state.get("force_web_search", False):
        return "web_search_tool"
    # elif state.get("force_deep_search", False):
    #     return "call_2"
    else:
        return END
=======
>>>>>>> 6824dfbc


def build_graph():
    """Construct and compile the state graph."""
    graph_builder = StateGraph(State)

    # Add nodes
    graph_builder.add_node("chatbot", chatbot)
    graph_builder.add_node("tools", ToolNode(tools=tools))
    # graph_builder.add_node("web_search_tool", web_search_tool)

    # Define edges
    graph_builder.add_edge(START, "chatbot")
<<<<<<< HEAD
    # graph_builder.add_conditional_edges(
    #     "chatbot",
    #     should_call_tool,
    #     {
    #         "call_1": "web_search_tool",
    #         END: END,
    #     },
    # )
    # graph_builder.add_conditional_edges("chatbot", should_call_tool)
    # graph_builder.add_edge("web_search_tool", "chatbot")
    graph_builder.add_conditional_edges("chatbot", tools_condition)
    graph_builder.add_edge("tools", "chatbot")
    graph_builder.add_edge("chatbot", END)
=======

    #
    # After tools node, return to chatbot
    graph_builder.add_edge("tools", "chatbot")

    # Allow chatbot to end the graph
    graph_builder.add_edge("chatbot", END)

    # Add tool condition edges
    # graph_builder.add_conditional_edges("chatbot", tools_condition)
>>>>>>> 6824dfbc

    # Add a proper memory saver with configuration to prevent infinite loops
    memory_saver = MemorySaver()

    try:
        return graph_builder.compile(
            checkpointer=memory_saver,
        )
    except Exception as e:
        logger.error(f"Error compiling graph: {e}")
        # Fallback with simpler configuration
        return graph_builder.compile(checkpointer=memory_saver)<|MERGE_RESOLUTION|>--- conflicted
+++ resolved
@@ -1,44 +1,36 @@
 from langgraph.checkpoint.memory import MemorySaver
 from langgraph.graph import END, START, StateGraph
-from langgraph.prebuilt import ToolNode
+from langgraph.prebuilt import ToolNode, tools_condition
 
-from app.config.loggers import llm_logger as logger
 from app.langchain.chatbot import chatbot
 from app.langchain.client import tools
 from app.langchain.state import State
-<<<<<<< HEAD
 from app.config.loggers import llm_logger as logger
 # from app.langchain.tools import search_tool
 
 # web_search_tool = ToolNode([search_tool.web_search_tool], name="web_search_tool")
 
 
-def should_call_tool(state: State):
-    logger.info(f"force web search in state is: {state.get('force_web_search')}")
-    logger.info(f"current_datetime in state is: {state.get('current_datetime')}")
+# def should_call_tool(state: State):
+#     logger.info(f"force web search in state is: {state.get('force_web_search')}")
+#     logger.info(f"current_datetime in state is: {state.get('current_datetime')}")
 
-    if state.get("force_web_search", False):
-        return "web_search_tool"
-    # elif state.get("force_deep_search", False):
-    #     return "call_2"
-    else:
-        return END
-=======
->>>>>>> 6824dfbc
+#     if state.get("force_web_search", False):
+#         return "web_search_tool"
+#     # elif state.get("force_deep_search", False):
+#     #     return "call_2"
+#     else:
+#         return END
 
 
 def build_graph():
     """Construct and compile the state graph."""
     graph_builder = StateGraph(State)
-
-    # Add nodes
     graph_builder.add_node("chatbot", chatbot)
     graph_builder.add_node("tools", ToolNode(tools=tools))
     # graph_builder.add_node("web_search_tool", web_search_tool)
 
-    # Define edges
     graph_builder.add_edge(START, "chatbot")
-<<<<<<< HEAD
     # graph_builder.add_conditional_edges(
     #     "chatbot",
     #     should_call_tool,
@@ -52,18 +44,6 @@
     graph_builder.add_conditional_edges("chatbot", tools_condition)
     graph_builder.add_edge("tools", "chatbot")
     graph_builder.add_edge("chatbot", END)
-=======
-
-    #
-    # After tools node, return to chatbot
-    graph_builder.add_edge("tools", "chatbot")
-
-    # Allow chatbot to end the graph
-    graph_builder.add_edge("chatbot", END)
-
-    # Add tool condition edges
-    # graph_builder.add_conditional_edges("chatbot", tools_condition)
->>>>>>> 6824dfbc
 
     # Add a proper memory saver with configuration to prevent infinite loops
     memory_saver = MemorySaver()
