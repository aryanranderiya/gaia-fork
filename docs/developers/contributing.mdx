---
title: "Contributing Guidelines"
description: "Learn how to contribute to GAIA with our contribution guidelines and best practices"
icon: "git-alt"
---

## Welcome Contributors! 🎉

Thank you for your interest in contributing to GAIA! We're excited to have you join our community of developers building the future of personal AI assistants.

## Getting Started

Before making your first contribution, please:

<<<<<<< HEAD
1. **Read our [Code of Conduct](https://github.com/heygaia/gaia/blob/develop/CODE_OF_CONDUCT.md)**
=======
1. **Read our [Code of Conduct](https://github.com/heygaia/gaia/blob/master/CODE_OF_CONDUCT.md)**
>>>>>>> 931a959a
2. **Set up your development environment** using our [Development Setup Guide](/developers/development-setup)
3. **Explore the codebase** to understand the architecture and patterns we use

## Ways to Contribute

<CardGroup cols={2}>
  <Card title="Bug Fixes" icon="bug">
    Help us squash bugs and improve stability
  </Card>
  <Card title="New Features" icon="plus">
    Add exciting new capabilities to GAIA
  </Card>
  <Card title="Documentation" icon="book">
    Improve guides, add examples, or fix typos
  </Card>
  <Card title="Testing" icon="flask">
    Write tests to improve code coverage and reliability
  </Card>
</CardGroup>

## Contribution Workflow

<Steps>
  <Step title="Fork & Clone">
    Fork the repository on GitHub and clone your fork locally:

    ```bash
    git clone https://github.com/YOUR_USERNAME/gaia.git
    cd gaia
    git remote add upstream https://github.com/heygaia/gaia.git
    ```
  </Step>

  <Step title="Create a Branch">
    Create a new branch for your feature or fix:

    ```bash
    git checkout -b feature/your-feature-name
    # or
    git checkout -b fix/bug-description
    ```
  </Step>

  <Step title="Make Changes">
    Make your changes following our coding standards and best practices.
  </Step>

  <Step title="Test Your Changes">
    Run the test suite to ensure your changes don't break anything:

    ```bash
    # Backend tests
    cd backend && uv run pytest

    # Frontend tests
    cd frontend && pnpm test

    # Linting
    cd backend && uvx ruff check
    cd frontend && pnpm lint
    ```
  </Step>

  <Step title="Commit & Push">
    Commit your changes with a descriptive message:

    ```bash
    git add .
    git commit -m "feat: add new AI capability for task management"
    git push origin feature/your-feature-name
    ```
  </Step>

  <Step title="Create Pull Request">
    Open a pull request on GitHub with a clear description of your changes.
  </Step>
</Steps>

## Coding Standards

### Python Backend

<AccordionGroup>
  <Accordion icon="python" title="Code Style">
    - Follow [PEP 8](https://peps.python.org/pep-0008/) for Python code style
    - Use type hints for all function parameters and return values
    - Include comprehensive docstrings for all modules, classes, and functions
    - Run `uvx ruff check` before committing to ensure code quality
  </Accordion>

  <Accordion icon="code" title="Architecture Patterns">
    **Route Handlers** should be thin wrappers:
    ```python
    @router.post("/resource", response_model=ResourceResponse)
    async def create_resource_endpoint(
        resource: ResourceModel,
        user: dict = Depends(get_current_user)
    ):
        """Create a new resource."""
        return await create_resource(resource, user["user_id"])
    ```

    **Service Functions** contain business logic:
    ```python
    async def create_resource(resource: ResourceModel, user_id: str) -> ResourceResponse:
        """Create a new resource in the database."""
        # Implementation here
    ```
  </Accordion>
</AccordionGroup>

### Frontend (Next.js/React)

<AccordionGroup>
  <Accordion icon="react" title="Component Standards">
    - Use TypeScript for all components
    - Follow React best practices and hooks patterns
    - Use Tailwind CSS for styling
    - Implement proper error boundaries
  </Accordion>

  <Accordion icon="folder" title="File Organization">
    ```
    src/
    ├── components/       # Reusable UI components
    ├── features/        # Feature-specific components
    ├── hooks/           # Custom React hooks
    ├── lib/             # Utility functions
    ├── services/        # API service functions
    └── types/           # TypeScript type definitions
    ```
  </Accordion>
</AccordionGroup>

## Commit Message Guidelines

We follow the [Conventional Commits](https://conventionalcommits.org/) specification:

```
<type>[optional scope]: <description>

[optional body]

[optional footer(s)]
```

### Types:
- **feat**: A new feature
- **fix**: A bug fix
- **docs**: Documentation only changes
- **style**: Changes that do not affect the meaning of the code
- **refactor**: A code change that neither fixes a bug nor adds a feature
- **test**: Adding missing tests or correcting existing tests
- **chore**: Changes to the build process or auxiliary tools

### Examples:
```bash
feat(ai): add new conversation memory system
fix(auth): resolve token expiration issue
docs(setup): update development environment guide
test(api): add unit tests for user service
```

## Pull Request Guidelines

### Before Submitting

- [ ] Code follows our style guidelines
- [ ] Tests pass locally
- [ ] Documentation is updated if needed
- [ ] Commit messages follow our convention
- [ ] No merge conflicts with main branch

### PR Description Template

```markdown
## Description
Brief description of what this PR does.

## Type of Change
- [ ] Bug fix (non-breaking change which fixes an issue)
- [ ] New feature (non-breaking change which adds functionality)
- [ ] Breaking change (fix or feature that would cause existing functionality to not work as expected)
- [ ] Documentation update

## Testing
- [ ] I have added tests that prove my fix is effective or that my feature works
- [ ] New and existing unit tests pass locally with my changes

## Screenshots (if applicable)
Include screenshots or GIFs showing the changes.
```

## Code Review Process

1. **Automated Checks**: CI/CD pipeline runs tests and linting
2. **Maintainer Review**: Core team members review code quality and design
3. **Community Feedback**: Other contributors may provide input
4. **Approval & Merge**: Once approved, changes are merged to main

## Development Tips

<Tip>
  **Start Small**: Begin with small contributions like documentation improvements or bug fixes to get familiar with our workflow.
</Tip>

<Tip>
  **Ask Questions**: Join our [Discord](https://discord.heygaia.io) if you need help or have questions about contributing.
</Tip>

<Tip>
  **Stay Updated**: Regularly sync your fork with the upstream repository to avoid conflicts.
</Tip>

## Recognition

Contributors are recognized in:
- **README.md** contributors section
- **Release notes** for significant contributions
- **Discord** contributor role and channels

## Getting Help

- **Documentation**: Check our comprehensive docs
- **Discord**: Join our community for real-time help
- **Issues**: Search existing issues or create a new one
- **Discussions**: Use GitHub Discussions for questions and ideas

Thank you for contributing to GAIA! 🚀<|MERGE_RESOLUTION|>--- conflicted
+++ resolved
@@ -12,11 +12,7 @@
 
 Before making your first contribution, please:
 
-<<<<<<< HEAD
-1. **Read our [Code of Conduct](https://github.com/heygaia/gaia/blob/develop/CODE_OF_CONDUCT.md)**
-=======
 1. **Read our [Code of Conduct](https://github.com/heygaia/gaia/blob/master/CODE_OF_CONDUCT.md)**
->>>>>>> 931a959a
 2. **Set up your development environment** using our [Development Setup Guide](/developers/development-setup)
 3. **Explore the codebase** to understand the architecture and patterns we use
 
