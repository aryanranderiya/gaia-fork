[project]
name = "gaia"
version = "0.9.1"
description = "Backend of GAIA - The personal AI assistant"
readme = "../README.md"
requires-python = ">=3.11"

# ==================================================
# Shared runtime deps (used by backend + voice)
# ==================================================
dependencies = [
<<<<<<< HEAD
  "typing-extensions==4.12.2",
  "pydantic==2.10.4",
  "pydantic-settings>=2.8.1",
  "loguru>=0.7.3",
  "stackprinter>=0.2.12",
  "beartype>=0.21.0",

  "orjson>=3.11.3",
  "ujson>=5.11.0",
  "httpx==0.28.1",

  "pendulum>=3.0.0",
  "uuid7>=0.1.0",
  "croniter>=3.0.0",

  "infisicalsdk>=1.0.7",
=======
  "urllib3>=2.6.0",
  "langgraph-checkpoint-postgres>=2.0.21",
  "beautifulsoup4==4.12.3",
  "bs4==0.0.2",
  "cloudinary==1.41.0",
  "fastapi[standard]==0.115.6",
  "ftfy>=6.3.0",
  "google-api-core==2.24.0",
  "google-api-python-client>=2.162.0",
  "google-auth==2.38.0",
  "googleapis-common-protos==1.66.0",
  "html2text>=2024.2.26",
  "httpx==0.28.1",
  "infisicalsdk>=1.0.7",
  "jinja2==3.1.5",
  "langchain-chroma>=0.2.2",
  "langchain-google-genai>=2.1.2",
  "motor==3.6.0",
  "pendulum>=3.0.0",
  "protobuf==5.29.5",
  "pydantic==2.10.4",
  "pydantic-settings>=2.8.1",
  "pymongo==4.9.2",
  "redis==5.2.1",
  "starlette==0.41.3",
  "typing-extensions==4.12.2",
  "langchain-openai>=0.3.1",
  "llama-cloud-services>=0.6.15",
  "uuid7>=0.1.0",
  "chromadb>=0.6.3",
  "slowapi>=0.1.9",
  "langgraph-bigtool>=0.0.2",
  "aio-pika>=9.5.5",
  "arq>=0.26.0",
  "croniter>=3.0.0",
  "e2b-code-interpreter>=1.2.0",
  "pypandoc>=1.15",
  "markdown2>=2.5.3",
  "resend>=2.10.0",
  "tomli>=2.2.1",
  "workos>=5.24.0",
  "authlib>=1.6.1",
  "composio>=0.8.19",
  "dodopayments>=1.49.0",
  "standardwebhooks>=1.0.0",
  "langchain-core>=0.3.74",
  "langgraph>=0.6.5",
  "pyinstrument>=5.1.1",
  "stackprinter>=0.2.12",
  "loguru>=0.7.3",
  "uvloop>=0.21.0; sys_platform != 'win32'",
  "mem0ai>=1.0.1",
  "firecrawl-py>=4.3.6",
  "tavily-python>=0.7.12",
  "firecrawl>=4.5.0",
  "posthog>=5.4.0",
  "sentry-sdk[langgraph]>=2.44.0",
  "crawl4ai>=0.7.7",
  "langchain>=0.3.27",
  "ujson>=5.11.0",
  "asyncpg>=0.31.0",
  "urllib3==2.6.0",
>>>>>>> cfd9f77e
]

# ==================================================
# Dependency Groups (PEP-735 / uv compatible)
# ==================================================

[dependency-groups]

dev = [
  "mypy>=1.16.1",
  "ruff>=0.12.2",
  "pre-commit>=4.2.0",
  "cfgv>=3.4.0",

  "types-pytz>=2025.2.0.20250516",
  "types-croniter>=6.0.0.20250626",
  "types-redis",
  "types-requests>=2.32.4.20250611",
  "types-beautifulsoup4>=4.12.0.20250516",
  "types-python-dateutil>=2.9.0.20250708",
  "lxml-stubs>=0.5.1",
  "pandas-stubs>=2.3.0.250703",
  "types-deprecated>=1.2.15.20250304",
  "types-pygments>=2.19.0.20250516",
  "types-cachetools>=6.0.0.20250525",
  "types-cffi>=1.17.0.20250523",
  "types-colorama>=0.4.15.20240311",
  "types-decorator>=5.2.0.20250324",
  "types-defusedxml>=0.7.0.20250708",
  "types-greenlet>=3.2.0.20250417",
  "types-jsonschema>=4.24.0.20250708",
  "types-pexpect>=4.9.0.20250516",
  "types-protobuf>=6.30.2.20250703",
  "types-psutil>=7.0.0.20250601",
  "types-pyopenssl>=24.1.0.20240722",
  "types-pyasn1>=0.6.0.20250516",
  "types-regex>=2024.11.6.20250403",
  "types-simplejson>=3.20.0.20250326",
  "types-tensorflow>=2.18.0.20250516",
  "types-tqdm>=4.67.0.20250516",
  "types-ujson>=5.10.0.20250326",
]

<<<<<<< HEAD
# -------------------------
# Backend API + AI + DB
# -------------------------
backend = [
  "fastapi[standard]==0.115.6",
  "uvicorn>=0.34.1",
  "starlette==0.41.3",
  "slowapi>=0.1.9",
  "fastapi-cache2[redis]>=0.1.8",
  "aiolimiter>=1.2.1",
  "rich==14.0.0",

  # Auth
  "PyJWT>=2.10.0",
  "authlib>=1.6.1",
  "workos>=5.24.0",

  # Databases
  "motor==3.6.0",
  "pymongo==4.9.2",
  "redis==5.2.1",
  "psycopg2-binary>=2.9.10",
  "psycopg[binary,pool]>=3.2.10",
  "asyncpg>=0.30.0",
  "chromadb>=0.6.3",

  # LangChain / Graph
  "langchain>=0.3.27",
  "langchain-core>=0.3.74",
  "langchain-openai>=0.3.1",
  "langchain-groq>=0.3.2",
  "langchain-chroma>=0.2.2",
  "langchain-google-genai>=2.1.2",
  "langgraph>=0.6.5",
  "langgraph-checkpoint-postgres>=2.0.21",
  "langgraph-bigtool>=0.0.2",

  # Models
  "openai>=1.69.0",
  "groq==0.15.0",
  "lmnr[all]>=0.4.54",
  "mem0ai>=1.0.1",

  # Docs / tools
  "pypdf2==3.0.1",
  "pymupdf>=1.25.5",
  "docx2txt>=0.9",
  "pypandoc>=1.15",
  "markdown2>=2.5.3",
  "pytesseract>=0.3.13",
  "pandas>=2.3.0",

  # Web
  "beautifulsoup4==4.12.3",
  "bs4==0.0.2",
  "lxml==6.0.0",
  "html2text>=2024.2.26",
  "tldextract>=5.1.3",
  "browser-use>=0.1.40",
  "pyppeteer>=0.0.25",
  "firecrawl-py>=4.3.6",
  "firecrawl>=4.6.0",
  "tavily-python>=0.7.12",

  # Workers
  "arq>=0.26.0",
  "aio-pika>=9.5.5",
]

voice_agent = [
  # LiveKit stack
  "livekit>=1.0.12",
  "livekit-agents[turn-detector,silero,deepgram]~=1.2",
  "livekit-plugins-noise-cancellation~=0.2",
  "livekit-plugins-elevenlabs~=1.2",

  # Speech / audio
  "deepgram-sdk>=3.10.0",
  "assemblyai>=0.37.0",

  # Infra required by load_settings()
  "redis==5.2.1",
  "fastapi-cache2[redis]>=0.1.8",
  "slowapi>=0.1.9",
  "aiolimiter>=1.2.1",

  # Utils
  "hf_transfer",
]


heavy = [
  "langchain-community",
]
=======
heavy = ["langchain", "langchain-community"]
>>>>>>> cfd9f77e

[[tool.uv.index]]
name = "pytorch-cpu"
url = "https://download.pytorch.org/whl/cpu"
explicit = true

[tool.uv.sources]
torch = [{ index = "pytorch-cpu" }]

# ==================================================
# URLs
# ==================================================
[project.urls]
Homepage = "https://heygaia.io"
Documentation = "https://docs.heygaia.io"
Repository = "https://github.com/theexperiencecompany/gaia"
Issues = "https://github.com/theexperiencecompany/gaia/issues"<|MERGE_RESOLUTION|>--- conflicted
+++ resolved
@@ -8,25 +8,52 @@
 # ==================================================
 # Shared runtime deps (used by backend + voice)
 # ==================================================
-dependencies = [
-<<<<<<< HEAD
-  "typing-extensions==4.12.2",
-  "pydantic==2.10.4",
-  "pydantic-settings>=2.8.1",
-  "loguru>=0.7.3",
-  "stackprinter>=0.2.12",
+
+# ==================================================
+# Dependency Groups (PEP-735 / uv compatible)
+# ==================================================
+
+[dependency-groups]
+
+dev = [
+  "mypy>=1.16.1",
+  "ruff>=0.12.2",
+  "pre-commit>=4.2.0",
+  "cfgv>=3.4.0",
+
+  "types-pytz>=2025.2.0.20250516",
+  "types-croniter>=6.0.0.20250626",
+  "types-redis",
+  "types-requests>=2.32.4.20250611",
+  "types-beautifulsoup4>=4.12.0.20250516",
+  "types-python-dateutil>=2.9.0.20250708",
+  "lxml-stubs>=0.5.1",
+  "pandas-stubs>=2.3.0.250703",
+  "types-deprecated>=1.2.15.20250304",
+  "types-pygments>=2.19.0.20250516",
+  "types-cachetools>=6.0.0.20250525",
+  "types-cffi>=1.17.0.20250523",
+  "types-colorama>=0.4.15.20240311",
+  "types-decorator>=5.2.0.20250324",
+  "types-defusedxml>=0.7.0.20250708",
+  "types-greenlet>=3.2.0.20250417",
+  "types-jsonschema>=4.24.0.20250708",
+  "types-pexpect>=4.9.0.20250516",
+  "types-protobuf>=6.30.2.20250703",
+  "types-psutil>=7.0.0.20250601",
+  "types-pyopenssl>=24.1.0.20240722",
+  "types-pyasn1>=0.6.0.20250516",
+  "types-regex>=2024.11.6.20250403",
+  "types-simplejson>=3.20.0.20250326",
+  "types-tensorflow>=2.18.0.20250516",
+  "types-tqdm>=4.67.0.20250516",
+  "types-ujson>=5.10.0.20250326",
+]
+# Backend API + AI + DB
+# -------------------------
+backend = [
+  "orjson>=3.11.3",
   "beartype>=0.21.0",
-
-  "orjson>=3.11.3",
-  "ujson>=5.11.0",
-  "httpx==0.28.1",
-
-  "pendulum>=3.0.0",
-  "uuid7>=0.1.0",
-  "croniter>=3.0.0",
-
-  "infisicalsdk>=1.0.7",
-=======
   "urllib3>=2.6.0",
   "langgraph-checkpoint-postgres>=2.0.21",
   "beautifulsoup4==4.12.3",
@@ -89,119 +116,8 @@
   "ujson>=5.11.0",
   "asyncpg>=0.31.0",
   "urllib3==2.6.0",
->>>>>>> cfd9f77e
 ]
 
-# ==================================================
-# Dependency Groups (PEP-735 / uv compatible)
-# ==================================================
-
-[dependency-groups]
-
-dev = [
-  "mypy>=1.16.1",
-  "ruff>=0.12.2",
-  "pre-commit>=4.2.0",
-  "cfgv>=3.4.0",
-
-  "types-pytz>=2025.2.0.20250516",
-  "types-croniter>=6.0.0.20250626",
-  "types-redis",
-  "types-requests>=2.32.4.20250611",
-  "types-beautifulsoup4>=4.12.0.20250516",
-  "types-python-dateutil>=2.9.0.20250708",
-  "lxml-stubs>=0.5.1",
-  "pandas-stubs>=2.3.0.250703",
-  "types-deprecated>=1.2.15.20250304",
-  "types-pygments>=2.19.0.20250516",
-  "types-cachetools>=6.0.0.20250525",
-  "types-cffi>=1.17.0.20250523",
-  "types-colorama>=0.4.15.20240311",
-  "types-decorator>=5.2.0.20250324",
-  "types-defusedxml>=0.7.0.20250708",
-  "types-greenlet>=3.2.0.20250417",
-  "types-jsonschema>=4.24.0.20250708",
-  "types-pexpect>=4.9.0.20250516",
-  "types-protobuf>=6.30.2.20250703",
-  "types-psutil>=7.0.0.20250601",
-  "types-pyopenssl>=24.1.0.20240722",
-  "types-pyasn1>=0.6.0.20250516",
-  "types-regex>=2024.11.6.20250403",
-  "types-simplejson>=3.20.0.20250326",
-  "types-tensorflow>=2.18.0.20250516",
-  "types-tqdm>=4.67.0.20250516",
-  "types-ujson>=5.10.0.20250326",
-]
-
-<<<<<<< HEAD
-# -------------------------
-# Backend API + AI + DB
-# -------------------------
-backend = [
-  "fastapi[standard]==0.115.6",
-  "uvicorn>=0.34.1",
-  "starlette==0.41.3",
-  "slowapi>=0.1.9",
-  "fastapi-cache2[redis]>=0.1.8",
-  "aiolimiter>=1.2.1",
-  "rich==14.0.0",
-
-  # Auth
-  "PyJWT>=2.10.0",
-  "authlib>=1.6.1",
-  "workos>=5.24.0",
-
-  # Databases
-  "motor==3.6.0",
-  "pymongo==4.9.2",
-  "redis==5.2.1",
-  "psycopg2-binary>=2.9.10",
-  "psycopg[binary,pool]>=3.2.10",
-  "asyncpg>=0.30.0",
-  "chromadb>=0.6.3",
-
-  # LangChain / Graph
-  "langchain>=0.3.27",
-  "langchain-core>=0.3.74",
-  "langchain-openai>=0.3.1",
-  "langchain-groq>=0.3.2",
-  "langchain-chroma>=0.2.2",
-  "langchain-google-genai>=2.1.2",
-  "langgraph>=0.6.5",
-  "langgraph-checkpoint-postgres>=2.0.21",
-  "langgraph-bigtool>=0.0.2",
-
-  # Models
-  "openai>=1.69.0",
-  "groq==0.15.0",
-  "lmnr[all]>=0.4.54",
-  "mem0ai>=1.0.1",
-
-  # Docs / tools
-  "pypdf2==3.0.1",
-  "pymupdf>=1.25.5",
-  "docx2txt>=0.9",
-  "pypandoc>=1.15",
-  "markdown2>=2.5.3",
-  "pytesseract>=0.3.13",
-  "pandas>=2.3.0",
-
-  # Web
-  "beautifulsoup4==4.12.3",
-  "bs4==0.0.2",
-  "lxml==6.0.0",
-  "html2text>=2024.2.26",
-  "tldextract>=5.1.3",
-  "browser-use>=0.1.40",
-  "pyppeteer>=0.0.25",
-  "firecrawl-py>=4.3.6",
-  "firecrawl>=4.6.0",
-  "tavily-python>=0.7.12",
-
-  # Workers
-  "arq>=0.26.0",
-  "aio-pika>=9.5.5",
-]
 
 voice_agent = [
   # LiveKit stack
@@ -224,18 +140,7 @@
   "hf_transfer",
 ]
 
-
-heavy = [
-  "langchain-community",
-]
-=======
 heavy = ["langchain", "langchain-community"]
->>>>>>> cfd9f77e
-
-[[tool.uv.index]]
-name = "pytorch-cpu"
-url = "https://download.pytorch.org/whl/cpu"
-explicit = true
 
 [tool.uv.sources]
 torch = [{ index = "pytorch-cpu" }]
