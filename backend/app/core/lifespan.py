from contextlib import asynccontextmanager

<<<<<<< HEAD
# import uvloop
from app.agents.tools.core.store import initialize_tools_store
=======
>>>>>>> 1aacd819
from app.config.loggers import app_logger as logger
from app.core.provider_registration import (
    unified_shutdown,
    unified_startup,
)
from fastapi import FastAPI


@asynccontextmanager
async def lifespan(app: FastAPI):
    """
    Application lifespan context manager with lazy providers.
    Handles startup and shutdown events.
    """
    try:
<<<<<<< HEAD
        logger.info("Starting up the API with lazy providers...")

        # Register all lazy providers
        logger.info("Registering lazy providers...")

        # Import and register providers
        from app.agents.core.graph_builder.build_graph import build_default_graph
        from app.agents.core.graph_builder.checkpointer_manager import (
            init_checkpointer_managers,
        )
        from app.agents.llm.client import register_llm_providers
        from app.config.cloudinary import init_cloudinary
        from app.core.lazy_loader import providers
        from app.db.chromadb import init_chroma
        from app.db.postgresql import init_postgresql_engine
        from app.db.rabbitmq import init_rabbitmq_publisher

        # Register all providers
        init_postgresql_engine()
        init_rabbitmq_publisher()
        register_llm_providers()
        build_default_graph()
        init_chroma()
        init_cloudinary()
        init_checkpointer_managers()

        # asyncio.set_event_loop_policy(uvloop.EventLoopPolicy())

        logger.info("All lazy providers registered successfully")

        # Initialize services that still require eager initialization
        startup_tasks = [
            init_mongodb_async(),
            init_reminder_service(),
            init_workflow_service(),
            init_websocket_consumer(),
            init_tools_store_async(),
            providers.initialize_auto_providers(),
        ]

        # Run remaining initialization tasks in parallel
        results = await asyncio.gather(*startup_tasks, return_exceptions=True)

        _process_results(
            results,
            [
                "mongodb",
                "reminder_service",
                "workflow_service",
                "websocket_consumer",
                "tools_store",
                "lazy_providers_auto_initializer",
            ],
        )

        logger.info("All services initialized successfully")
        logger.info("Application startup complete")
=======
        await unified_startup("main_app")
>>>>>>> 1aacd819
        yield

    except Exception as e:
        logger.error(f"Error during startup: {e}")
        raise RuntimeError("Startup failed") from e

    finally:
        await unified_shutdown("main_app")<|MERGE_RESOLUTION|>--- conflicted
+++ resolved
@@ -1,10 +1,5 @@
 from contextlib import asynccontextmanager
 
-<<<<<<< HEAD
-# import uvloop
-from app.agents.tools.core.store import initialize_tools_store
-=======
->>>>>>> 1aacd819
 from app.config.loggers import app_logger as logger
 from app.core.provider_registration import (
     unified_shutdown,
@@ -20,67 +15,7 @@
     Handles startup and shutdown events.
     """
     try:
-<<<<<<< HEAD
-        logger.info("Starting up the API with lazy providers...")
-
-        # Register all lazy providers
-        logger.info("Registering lazy providers...")
-
-        # Import and register providers
-        from app.agents.core.graph_builder.build_graph import build_default_graph
-        from app.agents.core.graph_builder.checkpointer_manager import (
-            init_checkpointer_managers,
-        )
-        from app.agents.llm.client import register_llm_providers
-        from app.config.cloudinary import init_cloudinary
-        from app.core.lazy_loader import providers
-        from app.db.chromadb import init_chroma
-        from app.db.postgresql import init_postgresql_engine
-        from app.db.rabbitmq import init_rabbitmq_publisher
-
-        # Register all providers
-        init_postgresql_engine()
-        init_rabbitmq_publisher()
-        register_llm_providers()
-        build_default_graph()
-        init_chroma()
-        init_cloudinary()
-        init_checkpointer_managers()
-
-        # asyncio.set_event_loop_policy(uvloop.EventLoopPolicy())
-
-        logger.info("All lazy providers registered successfully")
-
-        # Initialize services that still require eager initialization
-        startup_tasks = [
-            init_mongodb_async(),
-            init_reminder_service(),
-            init_workflow_service(),
-            init_websocket_consumer(),
-            init_tools_store_async(),
-            providers.initialize_auto_providers(),
-        ]
-
-        # Run remaining initialization tasks in parallel
-        results = await asyncio.gather(*startup_tasks, return_exceptions=True)
-
-        _process_results(
-            results,
-            [
-                "mongodb",
-                "reminder_service",
-                "workflow_service",
-                "websocket_consumer",
-                "tools_store",
-                "lazy_providers_auto_initializer",
-            ],
-        )
-
-        logger.info("All services initialized successfully")
-        logger.info("Application startup complete")
-=======
         await unified_startup("main_app")
->>>>>>> 1aacd819
         yield
 
     except Exception as e:
