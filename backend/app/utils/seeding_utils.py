from datetime import datetime, timedelta, timezone
from uuid import uuid4

from app.config.loggers import app_logger as logger
from app.constants.general import NEW_MESSAGE_BREAKER
from app.db.mongodb.collections import goals_collection
from app.models.chat_models import (
    ConversationModel,
    MessageModel,
    UpdateMessagesRequest,
)
from app.models.todo_models import Priority, SubTask, TodoModel
from app.services.conversation_service import (
    create_conversation_service,
    update_messages,
)
from app.services.todos.sync_service import create_goal_project_and_todo
from app.services.todos.todo_service import TodoService


async def seed_initial_goal(user_id: str) -> None:
    """
    Create a dummy goal with a full roadmap to showcase features.
    """
    try:
        roadmap_data = {
            "nodes": [
                {
                    "id": "start",
                    "type": "default",
                    "data": {
                        "label": "Welcome to Goals! 🎯",
                        "description": "Goals help you break down big objectives into visual roadmaps. This sample shows you how!",
                        "isComplete": True,
                    },
                    "position": {"x": 400, "y": 0},
                },
                {
                    "id": "node1",
                    "type": "default",
                    "data": {
                        "label": "Check Your Todos 📝",
                        "description": "Look in your 'Goals' project! This goal automatically created a linked todo with subtasks for each node.",
                        "isComplete": False,
                    },
                    "position": {"x": 100, "y": 150},
                },
                {
                    "id": "node2",
                    "type": "default",
                    "data": {
                        "label": "Try Two-Way Sync ⚡",
                        "description": "Mark a subtask complete in your todo and watch this roadmap update automatically! Or mark this node complete and see the todo change.",
                        "isComplete": False,
                    },
                    "position": {"x": 400, "y": 150},
                },
                {
                    "id": "node3",
                    "type": "default",
                    "data": {
                        "label": "Explore the Roadmap 🗺️",
                        "description": "Drag nodes around, zoom in/out, and navigate this visual map of your goal's milestones.",
                        "isComplete": False,
                    },
                    "position": {"x": 700, "y": 150},
                },
                {
                    "id": "node4",
                    "type": "default",
                    "data": {
                        "label": "AI Roadmap Generation ✨",
                        "description": "Create a new goal and use AI to automatically generate a roadmap! Just enter your goal title.",
                        "isComplete": False,
                    },
                    "position": {"x": 200, "y": 300},
                },
                {
                    "id": "node5",
                    "type": "default",
                    "data": {
                        "label": "Track Your Progress 📊",
                        "description": "See completion percentages and track which milestones are done. Goals keep you focused on the big picture!",
                        "isComplete": False,
                    },
                    "position": {"x": 600, "y": 300},
                },
                {
                    "id": "end",
                    "type": "default",
                    "data": {
                        "label": "Create Your First Real Goal! 🚀",
                        "description": "Now that you know how goals work, create one that matters to you. Delete this sample goal when you're ready!",
                        "isComplete": False,
                    },
                    "position": {"x": 400, "y": 450},
                },
            ],
            "edges": [
                {
                    "id": "e-start-1",
                    "source": "start",
                    "target": "node1",
                    "animated": True,
                },
                {
                    "id": "e-start-2",
                    "source": "start",
                    "target": "node2",
                    "animated": True,
                },
                {
                    "id": "e-start-3",
                    "source": "start",
                    "target": "node3",
                    "animated": True,
                },
                {"id": "e-1-4", "source": "node1", "target": "node4", "animated": True},
                {"id": "e-2-5", "source": "node2", "target": "node5", "animated": True},
                {"id": "e-3-5", "source": "node3", "target": "node5", "animated": True},
                {"id": "e-4-end", "source": "node4", "target": "end", "animated": True},
                {"id": "e-5-end", "source": "node5", "target": "end", "animated": True},
            ],
        }

        goal_data = {
            "title": "Explore Gaia's Goal Tracking",
            "description": "A comprehensive guide to help you discover all the powerful features of goal tracking in Gaia. Complete the roadmap to learn everything!",
            "created_at": datetime.now(timezone.utc).isoformat(),
            "user_id": user_id,
            "roadmap": roadmap_data,
        }

        result = await goals_collection.insert_one(goal_data)

        due_date = datetime.now(timezone.utc)

        await create_goal_project_and_todo(
            goal_id=str(result.inserted_id),
            goal_title="This is a todo linked to your Goals roadmap!",
            roadmap_data=roadmap_data,
            user_id=user_id,
            labels=["onboarding"],
            priority=Priority.MEDIUM,
            due_date=due_date,
            due_date_timezone="UTC",
        )

        logger.info(f"Seeded initial goal for user {user_id}")

    except Exception as e:
        logger.error(f"Failed to seed initial goal for user {user_id}: {e}")


async def seed_initial_conversation(user_id: str) -> None:
    """
    Seed an initial conversation with Gaia to welcome the user.
    """
    try:
        # Create a new conversation
        conversation_id = str(uuid4())
        conversation = ConversationModel(
            conversation_id=conversation_id,
            description="Welcome to Gaia",
            is_system_generated=False,
        )

        # We need to pass a dict with user_id to create_conversation_service
        user_dict = {"user_id": user_id}
        await create_conversation_service(conversation, user_dict)

        # Create the welcome message with breaks for bubbles
        welcome_message = (
<<<<<<< HEAD
            f"Hey! I'm Gaia, your personal AI assistant.{NEW_MESSAGE_BREAKER}"
            f"I'm here to help you organize your life, manage your tasks, and get things done.{NEW_MESSAGE_BREAKER}"
            f"You can ask me to create todos, set goals, or just chat about your day.{NEW_MESSAGE_BREAKER}"
            "What's on your mind?"
=======
            "Hey! I'm Gaia, your personal AI assistant—I'm here to help you actually get things done. 👋<NEW_MESSAGE_BREAK>"
            "Here's what I can help with: \n - 📧 Manage your Gmail inbox\n - 📅 Schedule calendar events\n - ✅ Create and track todos with smart workflows\n - 🎯 Set goals with visual roadmaps\n - 🔍 Search the web and generate images\n - 🧠 Remember important things about you and a lot more!<NEW_MESSAGE_BREAK>"
            "Try asking me to: Check your unread emails, create a task for something you need to do, set up a goal with a roadmap, search for information, or just tell me about your day so I can get to know you better!<NEW_MESSAGE_BREAK>"
            "What would you like to explore first?"
>>>>>>> 51036f66
        )

        message = MessageModel(
            type="ai",
            response=welcome_message,
            date=datetime.now(timezone.utc).isoformat(),
        )

        update_request = UpdateMessagesRequest(
            conversation_id=conversation_id, messages=[message]
        )

        await update_messages(update_request, user_dict)
        logger.info(f"Seeded initial conversation for user {user_id}")

    except Exception as e:
        logger.error(f"Failed to seed initial conversation for user {user_id}: {e}")


async def seed_onboarding_todo(user_id: str) -> None:
    """
    Create a comprehensive onboarding todo that showcases all todo features.
    This is separate from the goal-linked todo to demonstrate standalone todo functionality.
    """
    try:
        due_date = datetime.now(timezone.utc) + timedelta(days=1)

        # Create subtasks that guide users through all todo features
        subtasks = [
            SubTask(
                id=str(uuid4()),
                title="✅ Mark this subtask as complete to see progress tracking",
                completed=False,
            ),
            SubTask(
                id=str(uuid4()),
                title="📝 Edit the todo title or description by clicking on it",
                completed=False,
            ),
            SubTask(
                id=str(uuid4()),
                title="🏷️ Try adding or removing labels for organization",
                completed=False,
            ),
            SubTask(
                id=str(uuid4()),
                title="⭐ Change the priority level (try high, medium, or low)",
                completed=False,
            ),
            SubTask(
                id=str(uuid4()),
                title="📅 Modify the due date to see how scheduling works",
                completed=False,
            ),
            SubTask(
                id=str(uuid4()),
                title="📁 Move this todo to a different project",
                completed=False,
            ),
            SubTask(
                id=str(uuid4()),
                title="➕ Add your own custom subtask to this list",
                completed=False,
            ),
        ]

        # Create the onboarding todo
        todo = TodoModel(
            title="Welcome to Todos! Explore all the features 🎉",
            description=(
                "This interactive todo helps you discover everything you can do with tasks in Gaia.\n\n"
                "**Features to try:**\n"
                "• Complete subtasks to track your progress\n"
                "• Edit title, description, and details\n"
                "• Add labels like #work, #personal, or #learning\n"
                "• Set priorities to organize by importance\n"
                "• Adjust due dates and get reminders\n"
                "• Move between projects (like Inbox, Work, etc.)\n"
                "• Create your own subtasks for breaking down work\n\n"
                "**Pro tips:**\n"
                "✨ Use Gaia AI to auto-generate todos from conversations\n"
                "🔗 Link todos to goals for visual roadmap tracking\n"
                "🔍 Search and filter todos by label, priority, or date\n\n"
                "Complete the subtasks to learn by doing, then create your first real todo!"
            ),
            labels=["onboarding", "tutorial", "getting-started"],
            priority=Priority.HIGH,
            due_date=due_date,
            due_date_timezone="UTC",
            subtasks=subtasks,
            project_id=None,  # Will be added to Inbox
        )

        # Create the todo using the service
        await TodoService.create_todo(todo, user_id)
        logger.info(f"Seeded onboarding todo for user {user_id}")

    except Exception as e:
        logger.error(f"Failed to seed onboarding todo for user {user_id}: {e}")<|MERGE_RESOLUTION|>--- conflicted
+++ resolved
@@ -171,17 +171,10 @@
 
         # Create the welcome message with breaks for bubbles
         welcome_message = (
-<<<<<<< HEAD
-            f"Hey! I'm Gaia, your personal AI assistant.{NEW_MESSAGE_BREAKER}"
-            f"I'm here to help you organize your life, manage your tasks, and get things done.{NEW_MESSAGE_BREAKER}"
-            f"You can ask me to create todos, set goals, or just chat about your day.{NEW_MESSAGE_BREAKER}"
-            "What's on your mind?"
-=======
-            "Hey! I'm Gaia, your personal AI assistant—I'm here to help you actually get things done. 👋<NEW_MESSAGE_BREAK>"
-            "Here's what I can help with: \n - 📧 Manage your Gmail inbox\n - 📅 Schedule calendar events\n - ✅ Create and track todos with smart workflows\n - 🎯 Set goals with visual roadmaps\n - 🔍 Search the web and generate images\n - 🧠 Remember important things about you and a lot more!<NEW_MESSAGE_BREAK>"
-            "Try asking me to: Check your unread emails, create a task for something you need to do, set up a goal with a roadmap, search for information, or just tell me about your day so I can get to know you better!<NEW_MESSAGE_BREAK>"
+            f"Hey! I'm Gaia, your personal AI assistant—I'm here to help you actually get things done. 👋{NEW_MESSAGE_BREAKER}"
+            "Here's what I can help with: \n - 📧 Manage your Gmail inbox\n - 📅 Schedule calendar events\n - ✅ Create and track todos with smart workflows\n - 🎯 Set goals with visual roadmaps\n - 🔍 Search the web and generate images\n - 🧠 Remember important things about you and a lot more!{NEW_MESSAGE_BREAKER}"
+            "Try asking me to: Check your unread emails, create a task for something you need to do, set up a goal with a roadmap, search for information, or just tell me about your day so I can get to know you better!{NEW_MESSAGE_BREAKER}"
             "What would you like to explore first?"
->>>>>>> 51036f66
         )
 
         message = MessageModel(
