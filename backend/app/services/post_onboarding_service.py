--- conflicted
+++ resolved
@@ -1,32 +1,15 @@
 """Post-onboarding personalization service."""
 
 import asyncio
-<<<<<<< HEAD
-import random
-=======
->>>>>>> 51036f66
 from datetime import datetime, timezone
 from typing import List
 
-<<<<<<< HEAD
-from app.agents.llm.client import init_llm
-=======
-from bson import ObjectId
-
->>>>>>> 51036f66
 from app.config.loggers import app_logger as logger
 from app.core.websocket_manager import websocket_manager
 from app.db.chromadb.chromadb import ChromaClient
 from app.db.mongodb.collections import users_collection, workflows_collection
 from app.models.memory_models import MemorySearchResult
 from app.models.user_models import BioStatus, OnboardingPhase
-<<<<<<< HEAD
-from app.services.composio.composio_service import get_composio_service
-from app.services.memory_service import memory_service
-from bson import ObjectId
-
-HOUSES = ["frostpeak", "greenvale", "mistgrove", "bluehaven"]
-=======
 from app.services.memory_service import memory_service
 from app.utils.profile_card import (
     generate_personality_phrase,
@@ -39,6 +22,7 @@
     seed_initial_goal,
     seed_onboarding_todo,
 )
+from bson import ObjectId
 
 
 async def emit_progress(
@@ -61,7 +45,6 @@
             },
         },
     )
->>>>>>> 51036f66
 
 
 async def suggest_workflows_via_rag(user_id: str, limit: int = 4) -> List[str]:
