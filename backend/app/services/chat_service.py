--- conflicted
+++ resolved
@@ -129,35 +129,10 @@
         # Extract any matching tool data
         return {key: data[key] for key in tool_keys if key in data}
 
-<<<<<<< HEAD
-=======
-        # Extract todo data
-        elif "todo_data" in data:
-            tool_data["todo_data"] = data["todo_data"]
-
-        # Extract code execution data
-        elif "code_data" in data:
-            tool_data["code_data"] = data["code_data"]
-
-        # Extract document tool data
-        elif "document_data" in data:
-            tool_data["document_data"] = data["document_data"]
-
-        # Extract goal data
-        elif "goal_data" in data:
-            tool_data["goal_data"] = data["goal_data"]
-
-        # Extract Google Docs data
-        elif "google_docs_data" in data:
-            tool_data["google_docs_data"] = data["google_docs_data"]
-
-        elif "email_fetch_data" in data:
-            tool_data["email_fetch_data"] = data["email_fetch_data"]
-
-        return tool_data
->>>>>>> e488c753
     except json.JSONDecodeError:
         return {}
+
+
 async def initialize_conversation(
     body: MessageRequestWithHistory, user: dict
 ) -> tuple[str, Optional[str]]:
