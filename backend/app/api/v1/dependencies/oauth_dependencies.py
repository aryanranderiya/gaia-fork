import logging
import time
from datetime import datetime
from datetime import timezone as tz
<<<<<<< HEAD
=======
from zoneinfo import ZoneInfo
>>>>>>> e5780486
from typing import Optional

import httpx
from fastapi import Cookie, Header, HTTPException

from app.config.settings import settings
from app.db.mongodb.collections import users_collection
from app.db.redis import get_cache, set_cache

logger = logging.getLogger(__name__)

http_async_client = httpx.AsyncClient()


# Thresholds & cache expiry (in seconds)
TOKEN_REFRESH_THRESHOLD = 300  # 5 minutes
USER_CACHE_EXPIRY = 3600  # 1 hour
TOKEN_CACHE_EXPIRY = 3600  # 1 hour
REFRESH_TOKEN_CACHE_EXPIRY = 86400  # 24 hours (refresh tokens typically last longer)


async def get_user_info(access_token: str) -> dict:
    try:
        response = await http_async_client.get(
            settings.GOOGLE_USERINFO_URL,
            headers={"Authorization": f"Bearer {access_token}"},
        )
        response.raise_for_status()
        return response.json()
    except httpx.RequestError as e:
        logger.error(f"HTTP error during user info retrieval: {e}")
        raise HTTPException(status_code=500, detail="Error contacting Google API")
    except httpx.HTTPStatusError as e:
        logger.warning(f"Token verification failed: {e.response.text}")
        raise HTTPException(status_code=401, detail="Invalid or expired access token")


async def refresh_access_token(refresh_token: str) -> dict:
    # Validate required fields
    if not all(
        [
            settings.GOOGLE_CLIENT_ID,
            settings.GOOGLE_CLIENT_SECRET,
            settings.GOOGLE_TOKEN_URL,
        ]
    ):
        logger.error("Missing required credentials for token refresh")
        raise HTTPException(
            status_code=500,
            detail="Missing required credentials for token refresh. Ensure client_id, client_secret, and token_uri are set.",
        )

    try:
        response = await http_async_client.post(
            settings.GOOGLE_TOKEN_URL,
            data={
                "client_id": settings.GOOGLE_CLIENT_ID,
                "client_secret": settings.GOOGLE_CLIENT_SECRET,
                "refresh_token": refresh_token,
                "grant_type": "refresh_token",
            },
        )
        response.raise_for_status()
        token_data = response.json()
        return {
            "access_token": token_data.get("access_token"),
            "expires_in": token_data.get("expires_in", 3600),
        }
    except httpx.RequestError as e:
        logger.error(f"Token refresh request error: {e}")
        raise HTTPException(status_code=500, detail="Token refresh failed")
    except httpx.HTTPStatusError as e:
        logger.error(f"Token refresh HTTP error: {e.response.text}")
        raise HTTPException(status_code=401, detail="Invalid refresh token")


async def get_valid_access_token(
    refresh_token: str, user_email: Optional[str] = None
) -> tuple[str, int]:
    """
    Refreshes the access token using the refresh token.
    Returns a tuple of the new access token and its expires_in value.

    If user_email is provided, checks for cached token first.
    """
    # Check if we have a cached token for this user
    if user_email:
        cache_key = f"user_token:{user_email}"
        cached_token_data = await get_cache(cache_key)
        if cached_token_data and "access_token" in cached_token_data:
            current_time = int(time.time())
            # Only use cached token if it's not about to expire
            if (
                cached_token_data.get("expires_at", 0)
                > current_time + TOKEN_REFRESH_THRESHOLD
            ):
                logger.debug(f"Using cached access token for user {user_email}")
                return (
                    cached_token_data["access_token"],
                    cached_token_data.get("expires_at", 0) - current_time,
                )

    try:
        token_data = await refresh_access_token(refresh_token)
        new_access_token = token_data["access_token"]
        expires_in = token_data.get("expires_in", 3600)

        # Cache the new token if we have user email
        if user_email:
            cache_key = f"user_token:{user_email}"
            expires_at = int(time.time()) + expires_in
            await set_cache(
                cache_key,
                {
                    "access_token": new_access_token,
                    "expires_at": expires_at,
                    "refresh_token": refresh_token,
                },
                TOKEN_CACHE_EXPIRY,
            )

        return new_access_token, expires_in
    except Exception as e:
        logger.error(f"Error refreshing token: {e}")
        raise HTTPException(status_code=401, detail="Invalid refresh token")


async def cache_refresh_token(user_email: str, refresh_token: str) -> None:
    """
    Cache the refresh token for a user for future use.
    Refresh tokens typically have a much longer lifespan than access tokens.
    """
    if not user_email or not refresh_token:
        return

    cache_key = f"user_refresh:{user_email}"
    await set_cache(
        cache_key,
        {"refresh_token": refresh_token, "cached_at": int(time.time())},
        REFRESH_TOKEN_CACHE_EXPIRY,
    )
    logger.debug(f"Cached refresh token for user {user_email}")


async def get_cached_refresh_token(user_email: Optional[str]) -> Optional[str]:
    """
    Retrieve a cached refresh token for a user.
    """
    if not user_email:
        return None

    cache_key = f"user_refresh:{user_email}"
    cached_data = await get_cache(cache_key)
    if cached_data and "refresh_token" in cached_data:
        logger.debug(f"Using cached refresh token for user {user_email}")
        return cached_data["refresh_token"]

    return None


async def get_current_user(
    access_token: Optional[str] = Cookie(None),
    refresh_token: Optional[str] = Cookie(None),
):
    """
    Retrieves the current user by validating or refreshing the access token.
    Uses caching to improve performance.
    """
    if not access_token and not refresh_token:
        raise HTTPException(status_code=401, detail="Authentication required")

    try:
        user_email = None
        user_info = None

        if access_token:
            try:
                user_info = await get_user_info(access_token)
                user_email = user_info.get("email")

                # If we have a valid access token and a refresh token, cache the refresh token
                if user_email and refresh_token:
                    await cache_refresh_token(user_email, refresh_token)

            except HTTPException:
                logger.info("Access token invalid or expired")

        # If the access token is invalid/expired, try to use or refresh a token
        if not user_email:
            # Try to get a cached refresh token if none was provided and we have some user info
            if not refresh_token and user_info and user_info.get("email"):
                temp_email = user_info.get("email")
                if temp_email:  # This check ensures temp_email is not None
                    cached_refresh_token = await get_cached_refresh_token(temp_email)
                    if cached_refresh_token:
                        refresh_token = cached_refresh_token
                        logger.info(f"Using cached refresh token for user {temp_email}")

            if not refresh_token:
                raise HTTPException(status_code=401, detail="Authentication required")

            # Use user_email for cache lookup if we have it
            temp_email = user_email if user_email else None

            # Get a valid access token
            new_access_token, expires_in = await get_valid_access_token(
                refresh_token, temp_email
            )
            access_token = new_access_token

            # Get user info with the new access token
            user_info = await get_user_info(access_token)
            user_email = user_info.get("email")

            # Now that we have the email, cache the refresh token if email is not None
            if user_email:
                await cache_refresh_token(user_email, refresh_token)

                # Update token cache using the retrieved email
                cache_key = f"user_token:{user_email}"
                expires_at = int(time.time()) + expires_in
                await set_cache(
                    cache_key,
                    {
                        "access_token": access_token,
                        "expires_at": expires_at,
                        "refresh_token": refresh_token,
                    },
                    TOKEN_CACHE_EXPIRY,
                )

        if not user_email:
            raise HTTPException(status_code=400, detail="Email not found")

        # Check and update user cache
        cache_key = f"user_cache:{user_email}"
        cached_user_data = await get_cache(cache_key)
        if cached_user_data:
            # Update user's last activity
            await users_collection.update_one(
                {"email": user_email},
                {"$set": {"last_active_at": datetime.now(tz.utc)}},
            )
            # Update with new tokens if available but keep other cached data
            updated = False
            if access_token and access_token != cached_user_data.get("access_token"):
                cached_user_data["access_token"] = access_token
                updated = True
            if updated:
                # Update the cache with new data
                await set_cache(cache_key, cached_user_data, USER_CACHE_EXPIRY)
            return cached_user_data

        user_data = await users_collection.find_one({"email": user_email})
        if not user_data:
            raise HTTPException(status_code=404, detail="User not found")

        # Update user's last activity
        await users_collection.update_one(
            {"email": user_email}, {"$set": {"last_active_at": datetime.now(tz.utc)}}
        )

        user_info_to_cache = {
            "user_id": str(user_data.get("_id")),
            "email": user_email,
            "name": user_data.get("name"),
            "picture": user_data.get("picture"),
            "access_token": access_token,
            "cached_at": int(time.time()),
        }

        # Include refresh token in user cache if available
        if refresh_token:
            user_info_to_cache["refresh_token"] = refresh_token

        await set_cache(cache_key, user_info_to_cache, USER_CACHE_EXPIRY)

        return user_info_to_cache

    except HTTPException as http_err:
        logger.warning(f"Authentication error: {http_err.detail}")
        raise
    except Exception as e:
        logger.error(f"Unexpected authentication error: {e}")
        raise HTTPException(status_code=500, detail="Authentication processing failed")


def get_user_timezone(
    x_timezone: str = Header(
        default="UTC", alias="x-timezone", description="User's timezone identifier"
    ),
) -> datetime:
    """
    Get the current time in the user's timezone.
    Uses the x-timezone header to determine the user's timezone.

    Args:
        x_timezone (str): The timezone identifier from the request header.
    Returns:
        datetime: The current time in the user's timezone.
    """
    user_tz = ZoneInfo(x_timezone)
    now = datetime.now(user_tz)

    logger.debug(f"User timezone: {user_tz}, Current time: {now}")
    return now<|MERGE_RESOLUTION|>--- conflicted
+++ resolved
@@ -2,10 +2,7 @@
 import time
 from datetime import datetime
 from datetime import timezone as tz
-<<<<<<< HEAD
-=======
 from zoneinfo import ZoneInfo
->>>>>>> e5780486
 from typing import Optional
 
 import httpx
