from enum import Enum
from typing import List, Optional

from pydantic import BaseModel

from app.models.calendar_models import EventCreateRequest
from app.models.mail_models import EmailComposeRequest
from app.models.message_models import FileData
from app.models.search_models import DeepResearchResults, SearchResults
from app.models.weather_models import WeatherData


class ImageData(BaseModel):
    url: str
    prompt: str
    improved_prompt: Optional[str] = None


class EmailFetchData(BaseModel):
    from_: str
    subject: str
    time: str


class CalendarFetchData(BaseModel):
    summary: str
    start_time: str
    calendar_name: str


class CalendarListFetchData(BaseModel):
    name: str
    id: str
    description: str
    backgroundColor: Optional[str] = None


class MessageModel(BaseModel):
    type: str
    response: str
    date: Optional[str] = None
    image_data: Optional[ImageData] = None
    searchWeb: Optional[bool] = False
    deepSearchWeb: Optional[bool] = False
    pageFetchURLs: Optional[List] = []
    disclaimer: Optional[str] = None
    subtype: Optional[str] = None
    file: Optional[bytes] = None
    filename: Optional[str] = None
    filetype: Optional[str] = None
    message_id: Optional[str] = None
    fileIds: Optional[List[str]] = []
    fileData: Optional[List[FileData]] = []
    selectedTool: Optional[str] = None
    toolCategory: Optional[str] = None
    calendar_options: Optional[List[EventCreateRequest]] = None
    search_results: Optional[SearchResults] = None
    deep_research_results: Optional[DeepResearchResults] = None
    weather_data: Optional[WeatherData] = None
<<<<<<< HEAD
    email_compose_data: Optional[List[EmailComposeRequest]] = None
=======
    email_compose_data: Optional[dict] = None
    email_fetch_data: Optional[List[EmailFetchData]] = None
    calendar_fetch_data: Optional[List[CalendarFetchData]] = None
    calendar_list_fetch_data: Optional[List[CalendarListFetchData]] = None
>>>>>>> e4cb8bab
    memory_data: Optional[dict] = None
    todo_data: Optional[dict] = None
    document_data: Optional[dict] = None
    goal_data: Optional[dict] = None
    code_data: Optional[dict] = None
    google_docs_data: Optional[dict] = None
    follow_up_actions: Optional[List[str]] = []


class SystemPurpose(str, Enum):
    EMAIL_PROCESSING = "email_processing"
    REMINDER_PROCESSING = "reminder_processing"
    OTHER = "other"


class ConversationModel(BaseModel):
    conversation_id: str
    description: str = "New Chat"
    is_system_generated: Optional[bool] = False
    system_purpose: Optional[SystemPurpose] = None


class UpdateMessagesRequest(BaseModel):
    conversation_id: str
    messages: List[MessageModel]


class StarredUpdate(BaseModel):
    starred: bool


class PinnedUpdate(BaseModel):
    pinned: bool<|MERGE_RESOLUTION|>--- conflicted
+++ resolved
@@ -57,14 +57,10 @@
     search_results: Optional[SearchResults] = None
     deep_research_results: Optional[DeepResearchResults] = None
     weather_data: Optional[WeatherData] = None
-<<<<<<< HEAD
     email_compose_data: Optional[List[EmailComposeRequest]] = None
-=======
-    email_compose_data: Optional[dict] = None
     email_fetch_data: Optional[List[EmailFetchData]] = None
     calendar_fetch_data: Optional[List[CalendarFetchData]] = None
     calendar_list_fetch_data: Optional[List[CalendarListFetchData]] = None
->>>>>>> e4cb8bab
     memory_data: Optional[dict] = None
     todo_data: Optional[dict] = None
     document_data: Optional[dict] = None
