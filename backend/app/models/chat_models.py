from enum import Enum
from typing import List, Optional

from pydantic import BaseModel, Field

from app.models.calendar_models import EventCreateRequest
from app.models.mail_models import EmailComposeRequest
from app.models.message_models import FileData
from app.models.search_models import DeepResearchResults, SearchResults
from app.models.weather_models import WeatherData


class ImageData(BaseModel):
    url: str
    prompt: str
    improved_prompt: Optional[str] = None


class EmailFetchData(BaseModel):
    from_: str = Field(alias="from")
    subject: str
    time: str
    thread_id: Optional[str] = None


class CalendarFetchData(BaseModel):
    summary: str
    start_time: str
    calendar_name: str


class CalendarListFetchData(BaseModel):
    name: str
    id: str
    description: str
    backgroundColor: Optional[str] = None


<<<<<<< HEAD
class EmailThreadMessage(BaseModel):
    id: str
    from_: str = Field(alias="from")
    sender_name: str
    sender_email: str
    sender_avatar_url: Optional[str] = None
    subject: Optional[str] = None
    body: Optional[str] = None
    time: str
    snippet: Optional[str] = None


class EmailThreadData(BaseModel):
    thread_id: str
    messages: List[EmailThreadMessage]
    messages_count: int
=======
class IntegrationConnectionData(BaseModel):
    """Data structure for integration connection prompts."""

    integration_id: str
    integration_name: str
    integration_icon: str
    integration_description: str
    integration_category: str
    message: str
    connect_url: str
    settings_url: Optional[str] = None
>>>>>>> f6356deb


class MessageModel(BaseModel):
    type: str
    response: str
    date: Optional[str] = None
    image_data: Optional[ImageData] = None
    disclaimer: Optional[str] = None
    subtype: Optional[str] = None
    file: Optional[bytes] = None
    filename: Optional[str] = None
    filetype: Optional[str] = None
    message_id: Optional[str] = None
    fileIds: Optional[List[str]] = []
    fileData: Optional[List[FileData]] = []
    selectedTool: Optional[str] = None
    toolCategory: Optional[str] = None
    calendar_options: Optional[List[EventCreateRequest]] = None
    search_results: Optional[SearchResults] = None
    deep_research_results: Optional[DeepResearchResults] = None
    weather_data: Optional[WeatherData] = None
    email_compose_data: Optional[List[EmailComposeRequest]] = None
    email_fetch_data: Optional[List[EmailFetchData]] = None
    email_thread_data: Optional[EmailThreadData] = None
    calendar_fetch_data: Optional[List[CalendarFetchData]] = None
    calendar_list_fetch_data: Optional[List[CalendarListFetchData]] = None
    memory_data: Optional[dict] = None
    todo_data: Optional[dict] = None
    document_data: Optional[dict] = None
    goal_data: Optional[dict] = None
    code_data: Optional[dict] = None
    google_docs_data: Optional[dict] = None
    follow_up_actions: Optional[List[str]] = []
    integration_connection_required: Optional[IntegrationConnectionData] = None


class SystemPurpose(str, Enum):
    EMAIL_PROCESSING = "email_processing"
    REMINDER_PROCESSING = "reminder_processing"
    OTHER = "other"


class ConversationModel(BaseModel):
    conversation_id: str
    description: str = "New Chat"
    is_system_generated: Optional[bool] = False
    system_purpose: Optional[SystemPurpose] = None


class UpdateMessagesRequest(BaseModel):
    conversation_id: str
    messages: List[MessageModel]


class StarredUpdate(BaseModel):
    starred: bool


class PinnedUpdate(BaseModel):
    pinned: bool<|MERGE_RESOLUTION|>--- conflicted
+++ resolved
@@ -36,7 +36,6 @@
     backgroundColor: Optional[str] = None
 
 
-<<<<<<< HEAD
 class EmailThreadMessage(BaseModel):
     id: str
     from_: str = Field(alias="from")
@@ -53,7 +52,8 @@
     thread_id: str
     messages: List[EmailThreadMessage]
     messages_count: int
-=======
+
+
 class IntegrationConnectionData(BaseModel):
     """Data structure for integration connection prompts."""
 
@@ -65,7 +65,6 @@
     message: str
     connect_url: str
     settings_url: Optional[str] = None
->>>>>>> f6356deb
 
 
 class MessageModel(BaseModel):
