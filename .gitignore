--- conflicted
+++ resolved
@@ -26,11 +26,7 @@
 
 .idea
 
-<<<<<<< HEAD
 debug_logs/
-=======
-
->>>>>>> 19103ab7
 
 .terraform/
 .terraform
