--- conflicted
+++ resolved
@@ -13,11 +13,8 @@
 import { CalendarDeleteSection } from "./CalendarDeleteSection";
 import { CalendarEditSection } from "./CalendarEditSection";
 import CalendarEventSection from "./CalendarEventSection";
-<<<<<<< HEAD
 import CodeExecutionSection from "./CodeExecutionSection";
-=======
 import DocumentSection from "./DocumentSection";
->>>>>>> 619fe804
 import EmailComposeSection from "./EmailComposeSection";
 import GoalSection, { type GoalAction } from "./GoalSection";
 import TodoSection from "./TodoSection";
@@ -34,11 +31,8 @@
   email_compose_data,
   weather_data,
   todo_data,
-<<<<<<< HEAD
+  goal_data,
   code_data,
-=======
-  goal_data,
->>>>>>> 619fe804
   intent,
   search_results,
   deep_search_results,
@@ -150,9 +144,6 @@
         />
       )}
 
-<<<<<<< HEAD
-      {code_data && <CodeExecutionSection code_data={code_data} />}
-=======
       {document_data && <DocumentSection document_data={document_data} />}
 
       {goal_data && (
@@ -166,7 +157,8 @@
           error={goal_data.error}
         />
       )}
->>>>>>> 619fe804
+
+      {code_data && <CodeExecutionSection code_data={code_data} />}
     </>
   );
 }