--- conflicted
+++ resolved
@@ -4,12 +4,7 @@
 
 import AccountSection from "./AccountSettings";
 import GeneralSection from "./GeneralSettings";
-<<<<<<< HEAD
 import MemorySettings from "./MemorySettings";
-import PrivacySection from "./PrivacySettings";
-// import AccountSection from "./AccountSettings";
-=======
->>>>>>> 0c343f0d
 import { ModalAction } from "./SettingsMenu";
 
 interface SidebarItem {
@@ -18,13 +13,8 @@
 }
 
 const sidebarItems: SidebarItem[] = [
-<<<<<<< HEAD
-  { key: "general", label: "General" },
-  { key: "privacy", label: "Privacy" },
+  { key: "chats", label: "Chats" },
   { key: "memory", label: "Memory" },
-=======
-  { key: "chats", label: "Chats" },
->>>>>>> 0c343f0d
   { key: "account", label: "Account" },
 ];
 
@@ -46,15 +36,8 @@
         return <AccountSection setModalAction={setModalAction} />;
       case "chats":
         return <GeneralSection setModalAction={setModalAction} />;
-<<<<<<< HEAD
-      case "privacy":
-        return <PrivacySection />;
       case "memory":
         return <MemorySettings />;
-      // case "account":
-      //   return <AccountSection setModalAction={setModalAction} />;
-=======
->>>>>>> 0c343f0d
       default:
         return null;
     }
